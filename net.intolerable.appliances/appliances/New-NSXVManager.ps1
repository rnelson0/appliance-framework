Function New-NSXVManager {
	<#
		.Synopsis
			Deploy a new NSX-V Manager virtual appliance

		.Description
			Deploys a NSX-V Manager from a specified OVA/OVF file. Today, this function only supports provisioning to IPv4 networks.

		.Parameter OVFPath
			Specifies the path to the OVF or OVA package that you want to deploy the appliance from.

		.Parameter Name
			Specifies a name for the imported appliance.

		.Parameter CLIPassword
			The password set for the default CLI (admin) user for the imported appliance. This value *must* be set at deployment.

		.Parameter CLIENPassword
			The password for CLI privilege (enable) mode for the imported appliance. If a value is not provided, the value in CLIPassword be used.

		.Parameter EnableSSH
			Specifies whether or not to enable SSH for remote access to the NSX-V Manager. Enabling SSH service is not recommended for security reasons.

		.Parameter EnableCEIP
			Specifies whether to enable VMware's Customer Experience Improvement Program ("CEIP"). The default will enable CEIP.

			VMware's Customer Experience Improvement Program ("CEIP") provides VMware with information that enables VMware to improve its products and services, to fix problems, and to advise you on how best to deploy and use our products.  As part of the CEIP, VMware collects technical information about your organization's use of VMware products and services on a regular basis in association with your organization's VMware license key(s). This information does not personally identify any individual. For additional information regarding the data collected through CEIP and the purposes for which it is used by VMware is set forth in the Trust & Assurance Center at http://www.vmware.com/trustvmware/ceip.html.

		.Parameter VMHost
			Specifies a host where you want to run the appliance.

		.Parameter InventoryLocation
			Specifies a datacenter or a virtual machine folder where you want to place the new appliance. This folder serves as a logical container for inventory organization. The Location parameter serves as a compute resource that powers the imported vApp.

		.Parameter Location
			Specifies a vSphere inventory container where you want to import the deployed appliance. It must be a vApp, a resource pool, or a cluster.

		.Parameter Datastore
			Specifies a datastore or a datastore cluster where you want to store the imported appliance.

		.Parameter DiskFormat
			Specifies the storage format for the disks of the imported appliance. By default, the storage format is thick. When you set this parameter, you set the storage format for all virtual machine disks in the OVF package. This parameter accepts Thin, Thick, and EagerZeroedThick values. The default option will be Thin.

		.Parameter Network
			The name of the virtual portgroup to place the imported appliance. The portgroup can be either a standard or distributed virtual portgroup.

		.Parameter IPAddress
			The IP address for the imported appliance.

		.Parameter SubnetMask
			The netmask or prefix for the imported appliance. The default value, if left blank, will be "255.255.255.0"

		.Parameter Gateway
			The default gateway address for the imported appliance. If a value is not provided, and the subnet mask is a standard Class C address, the default gateway value will be configured as x.x.x.1 of the provided network.

		.Parameter DnsServers
			The domain name servers for the imported appliance. Leave blank if DHCP is desired. WARNING: Do not specify more than two DNS entries or no DNS entries will be configured!

		.Parameter Domain
			The domain name server domain for the imported appliance. Note this option only works if DNS is specified above.

		.Parameter FQDN
			The hostname or the fully qualified domain name for the deployed appliance.

		.Parameter ValidateDns
			Specifies whether to perform DNS resolution validation of the networking information. If set to true, lookups for both forward (A) and reverse (PTR) records will be confirmed to match.

		.Parameter NTPServers
		The Network Time Protocol (NTP) servers to define for the imported appliance. Default NTP Servers to be used if none are specified are: 0.north-america.pool.ntp.org, 1.north-america.pool.ntp.org

		.Parameter PowerOn
			Specifies whether to power on the imported appliance once the import completes.

		.Parameter AllowClobber
			Indicates whether or not to replace an existing virtual machine, if discovered. The default behavior (set to 'False'), the function will fail with an error that there is an esisting virtual machine. If set to true, the discovered virtual machine will be stopped and removed permanently from the infrastructure *WITHOUT PROMPTING*. Use careuflly!

		.Notes
			Author: Steve Kaplan (steve@intolerable.net)
			Version History:
				- 1.0: Initial release

		.Example
			Connect-VIServer vCenter.example.com
			
			$config = @{
				OVFPath = "c:\temp\nsx-v.ova"
				Name = "NSXVM1"
				CLIPassword = "VMware1!"
				EnableSSH = $true
				EnableCEIP = $true
				VMHost = (Get-VMHost -Name "host1.example.com")
				InventoryLocation = (Get-Folder -Type VM -Name "Appliances")
				Network = "admin-network"
				IPAddress = "10.10.10.11" 
				SubnetMask = "255.255.255.0" 
				Gateway = "10.10.10.1"
				Domain = "example.com"
				DnsServers = @("10.10.1.11","10.10.1.12")
				ValidateDns = $true
				NTPServers = @("0.north-america.pool.ntp.org", "1.north-america.pool.ntp.org")
				PowerOn = $true
				Verbose = $true
			}

			New-NSXVManager @config

			Description
			-----------
			Deploy the NSX-V Manager appliance with static IP settings and power it on after the import finishes. 
			In this example, the Verbose flag is being passed, so all OVF properties will be shown as part of the output
	#>
	[CmdletBinding(SupportsShouldProcess=$true)]
	[OutputType('VMware.VimAutomation.ViCore.Types.V1.Inventory.VirtualMachine')]	
	Param (
		[Alias("OVA","OVF")]
		[Parameter(Mandatory=$true)]
		[ValidateScript( { Confirm-FileExtension -File $_ } )]
		[System.IO.FileInfo]$OVFPath,

		[Parameter(Mandatory=$true)]
		[ValidateNotNullOrEmpty()]
		[String]$Name,

		[Alias("Password","AdminPassword")]
		[Parameter(Mandatory=$true)]
		[ValidateNotNullOrEmpty()]
		[String]$CLIPassword,

		[Alias("EnablePassword")]
		[String]$CLIENPassword,
		[Switch]$EnableSSH,
		[bool]$EnableCEIP = $true,

		# Infrastructure Parameters
		[VMware.VimAutomation.ViCore.Types.V1.Inventory.VMHost]$VMHost,
		[VMware.VimAutomation.ViCore.Types.V1.Inventory.Folder]$InventoryLocation,
		[VMware.VimAutomation.ViCore.Types.V1.Inventory.VIContainer]$Location,
		[VMware.VimAutomation.ViCore.Types.V1.DatastoreManagement.Datastore]$Datastore,

		[ValidateSet("Thick","Thick2GB","Thin","Thin2GB","EagerZeroedThick")]
		[String]$DiskFormat = "Thin",

		# Networking
		[Parameter(Mandatory=$true)]
		[String]$Network,

		[Parameter(Mandatory=$true)]
		[ValidateScript( {$_ -match [IPAddress]$_ })]
		[String]$IPAddress,

		[String]$SubnetMask = "255.255.255.0",

		[ValidateScript( {$_ -match [IPAddress]$_ })]
		[String]$Gateway,

		[ValidateCount(1,2)]
		[ValidateScript( {$_ -match [IPAddress]$_ })]
		[String[]]$DnsServers,
		[String]$Domain,
		[String]$FQDN,
		[bool]$ValidateDns = $true,

		[ValidateCount(1,4)]
		[String[]]$NTPServers = @("0.north-america.pool.ntp.org", "1.north-america.pool.ntp.org"),

		# Lifecycle Parameters
		[Switch]$PowerOn,
		[Switch]$AllowClobber = $false
	)

	Function New-Configuration{
		$Status = "Configuring Appliance Values"
		Write-Progress -Activity $Activity -Status $Status -CurrentOperation "Extracting OVF Template"
		$ovfconfig = Get-OvfConfiguration -OvF $OVFPath.FullName
		if ($ovfconfig) {
			# Setting the name of the function and invoking opening verbose logging message
			Write-Verbose -Message (Get-FormattedMessage -Message "$($MyInvocation.MyCommand) Started execution")

			# Setting Basics Up
			Write-Progress -Activity $Activity -Status $Status -CurrentOperation "Configuring Basic Values"
			# Setting "admin" user password
			$ovfconfig.Common.vsm_cli_passwd_0.value = $CLIPassword 

			# Setting Enable password
			if ($CLIENPassword) { $ovfconfig.Common.vsm_cli_en_passwd_0.value = $CLIENPassword }
			else { 
				Write-Warning "A CLI Enable Password was not provided. Using the same value as -CLIPassword"
				$ovfconfig.Common.vsm_cli_en_passwd_0.value = $CLIPassword 
			}

			# Setting SSH Enablement value
			if ($EnableSSH) { $ovfconfig.Common.vsm_isSSHEnabled.value = $true }

			# Setting CEIP Enablement Value
			$ovfconfig.Common.vsm_isCEIPEnabled.value = $EnableCEIP

			# Setting Networking Values
			Write-Progress -Activity $Activity -Status $Status -CurrentOperation "Assigning Networking Values"
			$ovfconfig.NetworkMapping.VSMgmt.value = $Network; # vSphere Portgroup Network Mapping
			$ovfconfig.Common.vsm_ip_0.value = $IPAddress
			$ovfconfig.Common.vsm_netmask_0.value = $SubnetMask
			$ovfconfig.Common.vsm_gateway_0.value = $Gateway
			$ovfconfig.Common.vsm_hostname.value = $FQDN
			$ovfconfig.Common.vsm_dns1_0.value = $DnsServers -join ","
			if ($Domain) { $ovfconfig.Common.vsm_domain_0.value = $Domain }
            $ovfconfig.Common.vsm_ntp_0.value = $NTPServers -join ","

            # Verbose logging passthrough
            Write-OVFValues -ovfconfig $ovfconfig -Type "Verbose" -Verbose:$VerbosePreference

			# Returning the OVF Configuration to the function
			$ovfconfig
		}

		else { throw "$($invalidFile) $($OVFPath)" }

		# Verbose logging output to finish things off
		Write-Verbose -Message (Get-FormattedMessage -Message "$($MyInvocation.MyCommand) Finished execution")
	}

	# Workflow to provision the NSX-V Virtual Appliance
	try {
		$Activity = "Deploying a new NSX-V Manager"

		# Validating Components
<<<<<<< HEAD
        Confirm-VM -Name $Name -AllowClobber $AllowClobber
        $VMHost = Confirm-VMHost -VMHost $VMHost -Location $Location -Verbose:$VerbosePreference
        Confirm-BackingNetwork -Network $Network -VMHost $VMHost -Verbose:$VerbosePreference
=======
        Confirm-VM -Name $Name -NoClobber $NoClobber
        $VMHost = Confirm-VMHost -VMHost $VMHost -Location $Location -Verbose:$VerbosePreference
        Confirm-BackingNetwork -Network $Network -Verbose:$VerbosePreference
>>>>>>> 3486ff4d
		$sGateway = @{
			IPAddress = $IPAddress
			FourthOctet = $FourthOctet
			SubnetMask = $SubnetMask
			Gateway = $Gateway
			Verbose = $VerbosePreference
		}
		$Gateway = Set-DefaultGateway @sGateway
		if ($PsCmdlet.ParameterSetName -eq "Static" -and $ValidateDns -eq $true) {
			# Adding all of the required parameters to validate DNS things
			$validate = @{
				Name       = $Name
				Domain     = $Domain
				IPAddress  = $IPAddress
				DnsServers = $DnsServers
				FQDN       = $FQDN
				ValidateDns = $ValidateDns
				Verbose    = $VerbosePreference
			}

			# Confirming DNS Settings
			$FQDN = Confirm-DNS @validate
		}

		# Configuring the OVF Template and deploying the appliance
		$ovfconfig = New-Configuration
		if ($ovfconfig) {
			if ($PsCmdlet.ShouldProcess($OVFPath.FullName, "Import-Appliance")) {
				$sImpApp = @{
<<<<<<< HEAD
					OVFPath = $OVFPath.FullName
					ovfconfig = $ovfconfig
					Name = $Name
					VMHost = $VMHost
					InventoryLocation = $InventoryLocation
					Location = $Location
					Datastore = $Datastore
					DiskStorageFormat = $DiskFormat
					Verbose = $VerbosePreference
				}
				Import-Appliance @sImpApp
			}
			
=======
					Name = $Name
					DiskFormat = $DiskFormat
					VMHost = $VMHost
					ovfconfig = $ovfconfig
					Verbose = $VerbosePreference
				}
				 Import-Appliance @sImpApp
			}
>>>>>>> 3486ff4d
			else { 
				# Logging out the OVF Configuration values if -WhatIf is invoked
				if ($VerbosePreference -eq "SilentlyContinue") { Write-OVFValues -ovfconfig $ovfconfig -Type "Standard" }
			}
		}
		
		else { throw $noOvfConfiguration }
	}

	catch { Write-Error $_ }
}

# Adding aliases and exporting this funtion when the module gets loaded
New-Alias -Value New-NSXVManager -Name New-NSXV
Export-ModuleMember -Function New-NSXVManager -Alias @("New-NSXV")
<|MERGE_RESOLUTION|>--- conflicted
+++ resolved
@@ -1,302 +1,285 @@
-Function New-NSXVManager {
-	<#
-		.Synopsis
-			Deploy a new NSX-V Manager virtual appliance
-
-		.Description
-			Deploys a NSX-V Manager from a specified OVA/OVF file. Today, this function only supports provisioning to IPv4 networks.
-
-		.Parameter OVFPath
-			Specifies the path to the OVF or OVA package that you want to deploy the appliance from.
-
-		.Parameter Name
-			Specifies a name for the imported appliance.
-
-		.Parameter CLIPassword
-			The password set for the default CLI (admin) user for the imported appliance. This value *must* be set at deployment.
-
-		.Parameter CLIENPassword
-			The password for CLI privilege (enable) mode for the imported appliance. If a value is not provided, the value in CLIPassword be used.
-
-		.Parameter EnableSSH
-			Specifies whether or not to enable SSH for remote access to the NSX-V Manager. Enabling SSH service is not recommended for security reasons.
-
-		.Parameter EnableCEIP
-			Specifies whether to enable VMware's Customer Experience Improvement Program ("CEIP"). The default will enable CEIP.
-
-			VMware's Customer Experience Improvement Program ("CEIP") provides VMware with information that enables VMware to improve its products and services, to fix problems, and to advise you on how best to deploy and use our products.  As part of the CEIP, VMware collects technical information about your organization's use of VMware products and services on a regular basis in association with your organization's VMware license key(s). This information does not personally identify any individual. For additional information regarding the data collected through CEIP and the purposes for which it is used by VMware is set forth in the Trust & Assurance Center at http://www.vmware.com/trustvmware/ceip.html.
-
-		.Parameter VMHost
-			Specifies a host where you want to run the appliance.
-
-		.Parameter InventoryLocation
-			Specifies a datacenter or a virtual machine folder where you want to place the new appliance. This folder serves as a logical container for inventory organization. The Location parameter serves as a compute resource that powers the imported vApp.
-
-		.Parameter Location
-			Specifies a vSphere inventory container where you want to import the deployed appliance. It must be a vApp, a resource pool, or a cluster.
-
-		.Parameter Datastore
-			Specifies a datastore or a datastore cluster where you want to store the imported appliance.
-
-		.Parameter DiskFormat
-			Specifies the storage format for the disks of the imported appliance. By default, the storage format is thick. When you set this parameter, you set the storage format for all virtual machine disks in the OVF package. This parameter accepts Thin, Thick, and EagerZeroedThick values. The default option will be Thin.
-
-		.Parameter Network
-			The name of the virtual portgroup to place the imported appliance. The portgroup can be either a standard or distributed virtual portgroup.
-
-		.Parameter IPAddress
-			The IP address for the imported appliance.
-
-		.Parameter SubnetMask
-			The netmask or prefix for the imported appliance. The default value, if left blank, will be "255.255.255.0"
-
-		.Parameter Gateway
-			The default gateway address for the imported appliance. If a value is not provided, and the subnet mask is a standard Class C address, the default gateway value will be configured as x.x.x.1 of the provided network.
-
-		.Parameter DnsServers
-			The domain name servers for the imported appliance. Leave blank if DHCP is desired. WARNING: Do not specify more than two DNS entries or no DNS entries will be configured!
-
-		.Parameter Domain
-			The domain name server domain for the imported appliance. Note this option only works if DNS is specified above.
-
-		.Parameter FQDN
-			The hostname or the fully qualified domain name for the deployed appliance.
-
-		.Parameter ValidateDns
-			Specifies whether to perform DNS resolution validation of the networking information. If set to true, lookups for both forward (A) and reverse (PTR) records will be confirmed to match.
-
-		.Parameter NTPServers
-		The Network Time Protocol (NTP) servers to define for the imported appliance. Default NTP Servers to be used if none are specified are: 0.north-america.pool.ntp.org, 1.north-america.pool.ntp.org
-
-		.Parameter PowerOn
-			Specifies whether to power on the imported appliance once the import completes.
-
-		.Parameter AllowClobber
-			Indicates whether or not to replace an existing virtual machine, if discovered. The default behavior (set to 'False'), the function will fail with an error that there is an esisting virtual machine. If set to true, the discovered virtual machine will be stopped and removed permanently from the infrastructure *WITHOUT PROMPTING*. Use careuflly!
-
-		.Notes
-			Author: Steve Kaplan (steve@intolerable.net)
-			Version History:
-				- 1.0: Initial release
-
-		.Example
-			Connect-VIServer vCenter.example.com
-			
-			$config = @{
-				OVFPath = "c:\temp\nsx-v.ova"
-				Name = "NSXVM1"
-				CLIPassword = "VMware1!"
-				EnableSSH = $true
-				EnableCEIP = $true
-				VMHost = (Get-VMHost -Name "host1.example.com")
-				InventoryLocation = (Get-Folder -Type VM -Name "Appliances")
-				Network = "admin-network"
-				IPAddress = "10.10.10.11" 
-				SubnetMask = "255.255.255.0" 
-				Gateway = "10.10.10.1"
-				Domain = "example.com"
-				DnsServers = @("10.10.1.11","10.10.1.12")
-				ValidateDns = $true
-				NTPServers = @("0.north-america.pool.ntp.org", "1.north-america.pool.ntp.org")
-				PowerOn = $true
-				Verbose = $true
-			}
-
-			New-NSXVManager @config
-
-			Description
-			-----------
-			Deploy the NSX-V Manager appliance with static IP settings and power it on after the import finishes. 
-			In this example, the Verbose flag is being passed, so all OVF properties will be shown as part of the output
-	#>
-	[CmdletBinding(SupportsShouldProcess=$true)]
-	[OutputType('VMware.VimAutomation.ViCore.Types.V1.Inventory.VirtualMachine')]	
-	Param (
-		[Alias("OVA","OVF")]
-		[Parameter(Mandatory=$true)]
-		[ValidateScript( { Confirm-FileExtension -File $_ } )]
-		[System.IO.FileInfo]$OVFPath,
-
-		[Parameter(Mandatory=$true)]
-		[ValidateNotNullOrEmpty()]
-		[String]$Name,
-
-		[Alias("Password","AdminPassword")]
-		[Parameter(Mandatory=$true)]
-		[ValidateNotNullOrEmpty()]
-		[String]$CLIPassword,
-
-		[Alias("EnablePassword")]
-		[String]$CLIENPassword,
-		[Switch]$EnableSSH,
-		[bool]$EnableCEIP = $true,
-
-		# Infrastructure Parameters
-		[VMware.VimAutomation.ViCore.Types.V1.Inventory.VMHost]$VMHost,
-		[VMware.VimAutomation.ViCore.Types.V1.Inventory.Folder]$InventoryLocation,
-		[VMware.VimAutomation.ViCore.Types.V1.Inventory.VIContainer]$Location,
-		[VMware.VimAutomation.ViCore.Types.V1.DatastoreManagement.Datastore]$Datastore,
-
-		[ValidateSet("Thick","Thick2GB","Thin","Thin2GB","EagerZeroedThick")]
-		[String]$DiskFormat = "Thin",
-
-		# Networking
-		[Parameter(Mandatory=$true)]
-		[String]$Network,
-
-		[Parameter(Mandatory=$true)]
-		[ValidateScript( {$_ -match [IPAddress]$_ })]
-		[String]$IPAddress,
-
-		[String]$SubnetMask = "255.255.255.0",
-
-		[ValidateScript( {$_ -match [IPAddress]$_ })]
-		[String]$Gateway,
-
-		[ValidateCount(1,2)]
-		[ValidateScript( {$_ -match [IPAddress]$_ })]
-		[String[]]$DnsServers,
-		[String]$Domain,
-		[String]$FQDN,
-		[bool]$ValidateDns = $true,
-
-		[ValidateCount(1,4)]
-		[String[]]$NTPServers = @("0.north-america.pool.ntp.org", "1.north-america.pool.ntp.org"),
-
-		# Lifecycle Parameters
-		[Switch]$PowerOn,
-		[Switch]$AllowClobber = $false
-	)
-
-	Function New-Configuration{
-		$Status = "Configuring Appliance Values"
-		Write-Progress -Activity $Activity -Status $Status -CurrentOperation "Extracting OVF Template"
-		$ovfconfig = Get-OvfConfiguration -OvF $OVFPath.FullName
-		if ($ovfconfig) {
-			# Setting the name of the function and invoking opening verbose logging message
-			Write-Verbose -Message (Get-FormattedMessage -Message "$($MyInvocation.MyCommand) Started execution")
-
-			# Setting Basics Up
-			Write-Progress -Activity $Activity -Status $Status -CurrentOperation "Configuring Basic Values"
-			# Setting "admin" user password
-			$ovfconfig.Common.vsm_cli_passwd_0.value = $CLIPassword 
-
-			# Setting Enable password
-			if ($CLIENPassword) { $ovfconfig.Common.vsm_cli_en_passwd_0.value = $CLIENPassword }
-			else { 
-				Write-Warning "A CLI Enable Password was not provided. Using the same value as -CLIPassword"
-				$ovfconfig.Common.vsm_cli_en_passwd_0.value = $CLIPassword 
-			}
-
-			# Setting SSH Enablement value
-			if ($EnableSSH) { $ovfconfig.Common.vsm_isSSHEnabled.value = $true }
-
-			# Setting CEIP Enablement Value
-			$ovfconfig.Common.vsm_isCEIPEnabled.value = $EnableCEIP
-
-			# Setting Networking Values
-			Write-Progress -Activity $Activity -Status $Status -CurrentOperation "Assigning Networking Values"
-			$ovfconfig.NetworkMapping.VSMgmt.value = $Network; # vSphere Portgroup Network Mapping
-			$ovfconfig.Common.vsm_ip_0.value = $IPAddress
-			$ovfconfig.Common.vsm_netmask_0.value = $SubnetMask
-			$ovfconfig.Common.vsm_gateway_0.value = $Gateway
-			$ovfconfig.Common.vsm_hostname.value = $FQDN
-			$ovfconfig.Common.vsm_dns1_0.value = $DnsServers -join ","
-			if ($Domain) { $ovfconfig.Common.vsm_domain_0.value = $Domain }
-            $ovfconfig.Common.vsm_ntp_0.value = $NTPServers -join ","
-
-            # Verbose logging passthrough
-            Write-OVFValues -ovfconfig $ovfconfig -Type "Verbose" -Verbose:$VerbosePreference
-
-			# Returning the OVF Configuration to the function
-			$ovfconfig
-		}
-
-		else { throw "$($invalidFile) $($OVFPath)" }
-
-		# Verbose logging output to finish things off
-		Write-Verbose -Message (Get-FormattedMessage -Message "$($MyInvocation.MyCommand) Finished execution")
-	}
-
-	# Workflow to provision the NSX-V Virtual Appliance
-	try {
-		$Activity = "Deploying a new NSX-V Manager"
-
-		# Validating Components
-<<<<<<< HEAD
-        Confirm-VM -Name $Name -AllowClobber $AllowClobber
-        $VMHost = Confirm-VMHost -VMHost $VMHost -Location $Location -Verbose:$VerbosePreference
-        Confirm-BackingNetwork -Network $Network -VMHost $VMHost -Verbose:$VerbosePreference
-=======
-        Confirm-VM -Name $Name -NoClobber $NoClobber
-        $VMHost = Confirm-VMHost -VMHost $VMHost -Location $Location -Verbose:$VerbosePreference
-        Confirm-BackingNetwork -Network $Network -Verbose:$VerbosePreference
->>>>>>> 3486ff4d
-		$sGateway = @{
-			IPAddress = $IPAddress
-			FourthOctet = $FourthOctet
-			SubnetMask = $SubnetMask
-			Gateway = $Gateway
-			Verbose = $VerbosePreference
-		}
-		$Gateway = Set-DefaultGateway @sGateway
-		if ($PsCmdlet.ParameterSetName -eq "Static" -and $ValidateDns -eq $true) {
-			# Adding all of the required parameters to validate DNS things
-			$validate = @{
-				Name       = $Name
-				Domain     = $Domain
-				IPAddress  = $IPAddress
-				DnsServers = $DnsServers
-				FQDN       = $FQDN
-				ValidateDns = $ValidateDns
-				Verbose    = $VerbosePreference
-			}
-
-			# Confirming DNS Settings
-			$FQDN = Confirm-DNS @validate
-		}
-
-		# Configuring the OVF Template and deploying the appliance
-		$ovfconfig = New-Configuration
-		if ($ovfconfig) {
-			if ($PsCmdlet.ShouldProcess($OVFPath.FullName, "Import-Appliance")) {
-				$sImpApp = @{
-<<<<<<< HEAD
-					OVFPath = $OVFPath.FullName
-					ovfconfig = $ovfconfig
-					Name = $Name
-					VMHost = $VMHost
-					InventoryLocation = $InventoryLocation
-					Location = $Location
-					Datastore = $Datastore
-					DiskStorageFormat = $DiskFormat
-					Verbose = $VerbosePreference
-				}
-				Import-Appliance @sImpApp
-			}
-			
-=======
-					Name = $Name
-					DiskFormat = $DiskFormat
-					VMHost = $VMHost
-					ovfconfig = $ovfconfig
-					Verbose = $VerbosePreference
-				}
-				 Import-Appliance @sImpApp
-			}
->>>>>>> 3486ff4d
-			else { 
-				# Logging out the OVF Configuration values if -WhatIf is invoked
-				if ($VerbosePreference -eq "SilentlyContinue") { Write-OVFValues -ovfconfig $ovfconfig -Type "Standard" }
-			}
-		}
-		
-		else { throw $noOvfConfiguration }
-	}
-
-	catch { Write-Error $_ }
-}
-
-# Adding aliases and exporting this funtion when the module gets loaded
-New-Alias -Value New-NSXVManager -Name New-NSXV
-Export-ModuleMember -Function New-NSXVManager -Alias @("New-NSXV")
+Function New-NSXVManager {
+	<#
+		.Synopsis
+			Deploy a new NSX-V Manager virtual appliance
+
+		.Description
+			Deploys a NSX-V Manager from a specified OVA/OVF file. Today, this function only supports provisioning to IPv4 networks.
+
+		.Parameter OVFPath
+			Specifies the path to the OVF or OVA package that you want to deploy the appliance from.
+
+		.Parameter Name
+			Specifies a name for the imported appliance.
+
+		.Parameter CLIPassword
+			The password set for the default CLI (admin) user for the imported appliance. This value *must* be set at deployment.
+
+		.Parameter CLIENPassword
+			The password for CLI privilege (enable) mode for the imported appliance. If a value is not provided, the value in CLIPassword be used.
+
+		.Parameter EnableSSH
+			Specifies whether or not to enable SSH for remote access to the NSX-V Manager. Enabling SSH service is not recommended for security reasons.
+
+		.Parameter EnableCEIP
+			Specifies whether to enable VMware's Customer Experience Improvement Program ("CEIP"). The default will enable CEIP.
+
+			VMware's Customer Experience Improvement Program ("CEIP") provides VMware with information that enables VMware to improve its products and services, to fix problems, and to advise you on how best to deploy and use our products.  As part of the CEIP, VMware collects technical information about your organization's use of VMware products and services on a regular basis in association with your organization's VMware license key(s). This information does not personally identify any individual. For additional information regarding the data collected through CEIP and the purposes for which it is used by VMware is set forth in the Trust & Assurance Center at http://www.vmware.com/trustvmware/ceip.html.
+
+		.Parameter VMHost
+			Specifies a host where you want to run the appliance.
+
+		.Parameter InventoryLocation
+			Specifies a datacenter or a virtual machine folder where you want to place the new appliance. This folder serves as a logical container for inventory organization. The Location parameter serves as a compute resource that powers the imported vApp.
+
+		.Parameter Location
+			Specifies a vSphere inventory container where you want to import the deployed appliance. It must be a vApp, a resource pool, or a cluster.
+
+		.Parameter Datastore
+			Specifies a datastore or a datastore cluster where you want to store the imported appliance.
+
+		.Parameter DiskFormat
+			Specifies the storage format for the disks of the imported appliance. By default, the storage format is thick. When you set this parameter, you set the storage format for all virtual machine disks in the OVF package. This parameter accepts Thin, Thick, and EagerZeroedThick values. The default option will be Thin.
+
+		.Parameter Network
+			The name of the virtual portgroup to place the imported appliance. The portgroup can be either a standard or distributed virtual portgroup.
+
+		.Parameter IPAddress
+			The IP address for the imported appliance.
+
+		.Parameter SubnetMask
+			The netmask or prefix for the imported appliance. The default value, if left blank, will be "255.255.255.0"
+
+		.Parameter Gateway
+			The default gateway address for the imported appliance. If a value is not provided, and the subnet mask is a standard Class C address, the default gateway value will be configured as x.x.x.1 of the provided network.
+
+		.Parameter DnsServers
+			The domain name servers for the imported appliance. Leave blank if DHCP is desired. WARNING: Do not specify more than two DNS entries or no DNS entries will be configured!
+
+		.Parameter Domain
+			The domain name server domain for the imported appliance. Note this option only works if DNS is specified above.
+
+		.Parameter FQDN
+			The hostname or the fully qualified domain name for the deployed appliance.
+
+		.Parameter ValidateDns
+			Specifies whether to perform DNS resolution validation of the networking information. If set to true, lookups for both forward (A) and reverse (PTR) records will be confirmed to match.
+
+		.Parameter NTPServers
+		The Network Time Protocol (NTP) servers to define for the imported appliance. Default NTP Servers to be used if none are specified are: 0.north-america.pool.ntp.org, 1.north-america.pool.ntp.org
+
+		.Parameter PowerOn
+			Specifies whether to power on the imported appliance once the import completes.
+
+		.Parameter AllowClobber
+			Indicates whether or not to replace an existing virtual machine, if discovered. The default behavior (set to 'False'), the function will fail with an error that there is an esisting virtual machine. If set to true, the discovered virtual machine will be stopped and removed permanently from the infrastructure *WITHOUT PROMPTING*. Use careuflly!
+
+		.Notes
+			Author: Steve Kaplan (steve@intolerable.net)
+			Version History:
+				- 1.0: Initial release
+
+		.Example
+			Connect-VIServer vCenter.example.com
+			
+			$config = @{
+				OVFPath = "c:\temp\nsx-v.ova"
+				Name = "NSXVM1"
+				CLIPassword = "VMware1!"
+				EnableSSH = $true
+				EnableCEIP = $true
+				VMHost = (Get-VMHost -Name "host1.example.com")
+				InventoryLocation = (Get-Folder -Type VM -Name "Appliances")
+				Network = "admin-network"
+				IPAddress = "10.10.10.11" 
+				SubnetMask = "255.255.255.0" 
+				Gateway = "10.10.10.1"
+				Domain = "example.com"
+				DnsServers = @("10.10.1.11","10.10.1.12")
+				ValidateDns = $true
+				NTPServers = @("0.north-america.pool.ntp.org", "1.north-america.pool.ntp.org")
+				PowerOn = $true
+				Verbose = $true
+			}
+
+			New-NSXVManager @config
+
+			Description
+			-----------
+			Deploy the NSX-V Manager appliance with static IP settings and power it on after the import finishes. 
+			In this example, the Verbose flag is being passed, so all OVF properties will be shown as part of the output
+	#>
+	[CmdletBinding(SupportsShouldProcess=$true)]
+	[OutputType('VMware.VimAutomation.ViCore.Types.V1.Inventory.VirtualMachine')]	
+	Param (
+		[Alias("OVA","OVF")]
+		[Parameter(Mandatory=$true)]
+		[ValidateScript( { Confirm-FileExtension -File $_ } )]
+		[System.IO.FileInfo]$OVFPath,
+
+		[Parameter(Mandatory=$true)]
+		[ValidateNotNullOrEmpty()]
+		[String]$Name,
+
+		[Alias("Password","AdminPassword")]
+		[Parameter(Mandatory=$true)]
+		[ValidateNotNullOrEmpty()]
+		[String]$CLIPassword,
+
+		[Alias("EnablePassword")]
+		[String]$CLIENPassword,
+		[Switch]$EnableSSH,
+		[bool]$EnableCEIP = $true,
+
+		# Infrastructure Parameters
+		[VMware.VimAutomation.ViCore.Types.V1.Inventory.VMHost]$VMHost,
+		[VMware.VimAutomation.ViCore.Types.V1.Inventory.Folder]$InventoryLocation,
+		[VMware.VimAutomation.ViCore.Types.V1.Inventory.VIContainer]$Location,
+		[VMware.VimAutomation.ViCore.Types.V1.DatastoreManagement.Datastore]$Datastore,
+
+		[ValidateSet("Thick","Thick2GB","Thin","Thin2GB","EagerZeroedThick")]
+		[String]$DiskFormat = "Thin",
+
+		# Networking
+		[Parameter(Mandatory=$true)]
+		[String]$Network,
+
+		[Parameter(Mandatory=$true)]
+		[ValidateScript( {$_ -match [IPAddress]$_ })]
+		[String]$IPAddress,
+
+		[String]$SubnetMask = "255.255.255.0",
+
+		[ValidateScript( {$_ -match [IPAddress]$_ })]
+		[String]$Gateway,
+
+		[ValidateCount(1,2)]
+		[ValidateScript( {$_ -match [IPAddress]$_ })]
+		[String[]]$DnsServers,
+		[String]$Domain,
+		[String]$FQDN,
+		[bool]$ValidateDns = $true,
+
+		[ValidateCount(1,4)]
+		[String[]]$NTPServers = @("0.north-america.pool.ntp.org", "1.north-america.pool.ntp.org"),
+
+		# Lifecycle Parameters
+		[Switch]$PowerOn,
+		[Switch]$AllowClobber = $false
+	)
+
+	Function New-Configuration{
+		$Status = "Configuring Appliance Values"
+		Write-Progress -Activity $Activity -Status $Status -CurrentOperation "Extracting OVF Template"
+		$ovfconfig = Get-OvfConfiguration -OvF $OVFPath.FullName
+		if ($ovfconfig) {
+			# Setting the name of the function and invoking opening verbose logging message
+			Write-Verbose -Message (Get-FormattedMessage -Message "$($MyInvocation.MyCommand) Started execution")
+
+			# Setting Basics Up
+			Write-Progress -Activity $Activity -Status $Status -CurrentOperation "Configuring Basic Values"
+			# Setting "admin" user password
+			$ovfconfig.Common.vsm_cli_passwd_0.value = $CLIPassword 
+
+			# Setting Enable password
+			if ($CLIENPassword) { $ovfconfig.Common.vsm_cli_en_passwd_0.value = $CLIENPassword }
+			else { 
+				Write-Warning "A CLI Enable Password was not provided. Using the same value as -CLIPassword"
+				$ovfconfig.Common.vsm_cli_en_passwd_0.value = $CLIPassword 
+			}
+
+			# Setting SSH Enablement value
+			if ($EnableSSH) { $ovfconfig.Common.vsm_isSSHEnabled.value = $true }
+
+			# Setting CEIP Enablement Value
+			$ovfconfig.Common.vsm_isCEIPEnabled.value = $EnableCEIP
+
+			# Setting Networking Values
+			Write-Progress -Activity $Activity -Status $Status -CurrentOperation "Assigning Networking Values"
+			$ovfconfig.NetworkMapping.VSMgmt.value = $Network; # vSphere Portgroup Network Mapping
+			$ovfconfig.Common.vsm_ip_0.value = $IPAddress
+			$ovfconfig.Common.vsm_netmask_0.value = $SubnetMask
+			$ovfconfig.Common.vsm_gateway_0.value = $Gateway
+			$ovfconfig.Common.vsm_hostname.value = $FQDN
+			$ovfconfig.Common.vsm_dns1_0.value = $DnsServers -join ","
+			if ($Domain) { $ovfconfig.Common.vsm_domain_0.value = $Domain }
+            $ovfconfig.Common.vsm_ntp_0.value = $NTPServers -join ","
+
+            # Verbose logging passthrough
+            Write-OVFValues -ovfconfig $ovfconfig -Type "Verbose" -Verbose:$VerbosePreference
+
+			# Returning the OVF Configuration to the function
+			$ovfconfig
+		}
+
+		else { throw "$($invalidFile) $($OVFPath)" }
+
+		# Verbose logging output to finish things off
+		Write-Verbose -Message (Get-FormattedMessage -Message "$($MyInvocation.MyCommand) Finished execution")
+	}
+
+	# Workflow to provision the NSX-V Virtual Appliance
+	try {
+		$Activity = "Deploying a new NSX-V Manager"
+
+		# Validating Components
+        Confirm-VM -Name $Name -AllowClobber $AllowClobber
+        $VMHost = Confirm-VMHost -VMHost $VMHost -Location $Location -Verbose:$VerbosePreference
+        Confirm-BackingNetwork -Network $Network -VMHost $VMHost -Verbose:$VerbosePreference
+		$sGateway = @{
+			IPAddress = $IPAddress
+			FourthOctet = $FourthOctet
+			SubnetMask = $SubnetMask
+			Gateway = $Gateway
+			Verbose = $VerbosePreference
+		}
+		$Gateway = Set-DefaultGateway @sGateway
+		if ($PsCmdlet.ParameterSetName -eq "Static" -and $ValidateDns -eq $true) {
+			# Adding all of the required parameters to validate DNS things
+			$validate = @{
+				Name       = $Name
+				Domain     = $Domain
+				IPAddress  = $IPAddress
+				DnsServers = $DnsServers
+				FQDN       = $FQDN
+				ValidateDns = $ValidateDns
+				Verbose    = $VerbosePreference
+			}
+
+			# Confirming DNS Settings
+			$FQDN = Confirm-DNS @validate
+		}
+
+		# Configuring the OVF Template and deploying the appliance
+		$ovfconfig = New-Configuration
+		if ($ovfconfig) {
+			if ($PsCmdlet.ShouldProcess($OVFPath.FullName, "Import-Appliance")) {
+				$sImpApp = @{
+					OVFPath = $OVFPath.FullName
+					ovfconfig = $ovfconfig
+					Name = $Name
+					VMHost = $VMHost
+					InventoryLocation = $InventoryLocation
+					Location = $Location
+					Datastore = $Datastore
+					DiskStorageFormat = $DiskFormat
+					Verbose = $VerbosePreference
+				}
+				Import-Appliance @sImpApp
+			}
+
+			else { 
+				# Logging out the OVF Configuration values if -WhatIf is invoked
+				if ($VerbosePreference -eq "SilentlyContinue") { Write-OVFValues -ovfconfig $ovfconfig -Type "Standard" }
+			}
+		}
+		
+		else { throw $noOvfConfiguration }
+	}
+
+	catch { Write-Error $_ }
+}
+
+# Adding aliases and exporting this funtion when the module gets loaded
+New-Alias -Value New-NSXVManager -Name New-NSXV
+Export-ModuleMember -Function New-NSXVManager -Alias @("New-NSXV")