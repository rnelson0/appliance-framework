--- conflicted
+++ resolved
@@ -1,330 +1,312 @@
-Function New-IdentityManagerAppliance {
-	<#
-		.Synopsis
-			Deploy a new Identity Manager virtual appliance
-
-		.Description
-			Deploys an Identity Manager appliance from a specified OVA/OVF file
-
-		.Parameter OVFPath
-			Specifies the path to the OVF or OVA package that you want to deploy the appliance from.
-
-		.Parameter Name
-			Specifies a name for the imported appliance.
-
-		.Parameter VMHost
-			Specifies a host where you want to run the appliance.
-
-		.Parameter InventoryLocation
-			Specifies a datacenter or a virtual machine folder where you want to place the new appliance. This folder serves as a logical container for inventory organization. The Location parameter serves as a compute resource that powers the imported vApp.
-
-		.Parameter Location
-			Specifies a vSphere inventory container where you want to import the deployed appliance. It must be a vApp, a resource pool, or a cluster.
-
-		.Parameter Datastore
-			Specifies a datastore or a datastore cluster where you want to store the imported appliance.
-
-		.Parameter DiskFormat
-			Specifies the storage format for the disks of the imported appliance. By default, the storage format is thick. When you set this parameter, you set the storage format for all virtual machine disks in the OVF package. This parameter accepts Thin, Thick, and EagerZeroedThick values. The default option will be Thin.
-
-		.Parameter Network
-			The name of the virtual portgroup to place the imported appliance. The portgroup can be either a standard or distributed virtual portgroup.
-
-		.Parameter IPProtocol
-			The IP Protocol to use for the deployed appliance. The available values are: "IPv4" or "IPv6".
-
-		.Parameter DHCP
-			Indicates that the provided network has DHCP and static IP entries should not be used. No network settings will be passed into the deployment configuration.
-
-		.Parameter IPAddress
-			The IP address for the imported appliance.
-
-		.Parameter SubnetMask
-			The netmask or prefix for the imported appliance. The default value, if left blank, will be "255.255.255.0"
-
-		.Parameter Gateway
-			The default gateway address for the imported appliance. If a value is not provided, and the subnet mask is a standard Class C address, the default gateway value will be configured as x.x.x.1 of the provided network.
-
-		.Parameter DnsServers
-			The domain name servers for the imported appliance. Leave blank if DHCP is desired. WARNING: Do not specify more than two DNS entries or no DNS entries will be configured!
-
-		.Parameter DnsSearchPath
-			The domain name server searchpath for the imported appliance.
-
-		.Parameter Domain
-			The domain name server domain for the imported appliance. Note this option only works if DNS is specified above.
-
-		.Parameter FQDN
-			The hostname or the fully qualified domain name for the deployed appliance.
-
-		.Parameter ValidateDns
-			Specifies whether to perform DNS resolution validation of the networking information. If set to true, lookups for both forward (A) and reverse (PTR) records will be confirmed to match.
-
-		.Parameter Secure
-			Specifies whether to apply virtual machine VMX advanced option hardening specifications once the import completes.
-
-		.Parameter PowerOn
-			Specifies whether to power on the imported appliance once the import completes.
-
-		.Parameter AllowClobber
-			Indicates whether or not to replace an existing virtual machine, if discovered. The default behavior (set to 'False'), the function will fail with an error that there is an esisting virtual machine. If set to true, the discovered virtual machine will be stopped and removed permanently from the infrastructure *WITHOUT PROMPTING*. Use careuflly!
-
-		.Notes
-			Author: Steve Kaplan (steve@intolerable.net)
-			Version History:
-				- 1.0: Initial release
-
-		.Example
-			Connect-VIServer vCenter.example.com
-			
-			$config = @{
-				OVFPath = "c:\temp\identity-manager.ova"
-				Name = "vIDM1"
-				VMHost = (Get-VMHost -Name "host1.example.com")
-				InventoryLocation = (Get-Folder -Type VM -Name "Appliances")
-				Network = "admin-network"
-				IPAddress = "10.10.10.31" 
-				SubnetMask = "255.255.255.0" 
-				Gateway = "10.10.10.1"
-				Domain = "example.com"
-				DnsServers = @("10.10.1.11","10.10.1.12")
-				ValidateDns = $true
-				PowerOn = $true
-				Verbose = $true
-			}
-
-			New-IdentityManagerAppliance @config
-
-			Description
-			-----------
-			Deploy the Identity Manager appliance with static IP settings and power it on after the import finishes. 
-			In this example, the Verbose flag is being passed, so all OVF properties will be shown as part of the output
-
-		.Example
-			Connect-VIServer vCenter.example.com
-			
-			$config = @{
-				OVFPath = "c:\temp\identity-manager.ova"
-				Name = "vIDM1"
-				VMHost = (Get-VMHost -Name "host1.example.com")
-				InventoryLocation = (Get-Folder -Type VM -Name "Applianceas")
-				Network = "admin-network"
-				DHCP = $true
-				PowerOn = $false
-			}
-
-			New-IdentityManagerAppliance @config
-
-			Description
-			-----------
-			Deploy the Identity Manager appliance with DHCP settings and and do not power it on after the import finishes
-	#>
-    [CmdletBinding(SupportsShouldProcess = $true,DefaultParameterSetName = "Static")]
-	[OutputType('VMware.VimAutomation.ViCore.Types.V1.Inventory.VirtualMachine')]
-	Param (
-		[Parameter(Mandatory=$true,ParameterSetName="Static")]
-		[Parameter(Mandatory=$true,ParameterSetName="DHCP")]
-		[ValidateScript( { Confirm-FileExtension -File $_ } )]
-		[System.IO.FileInfo]$OVFPath,
-
-		[Parameter(Mandatory=$true,ParameterSetName="Static")]
-		[Parameter(Mandatory=$true,ParameterSetName="DHCP")]
-		[ValidateNotNullOrEmpty()]
-		[String]$Name,
-
-		# Infrastructure Parameters
-		[Parameter(ParameterSetName="Static")]
-		[Parameter(ParameterSetName="DHCP")]
-		[VMware.VimAutomation.ViCore.Types.V1.Inventory.VMHost]$VMHost,
-
-		[Parameter(ParameterSetName="Static")]
-		[Parameter(ParameterSetName="DHCP")]
-		[VMware.VimAutomation.ViCore.Types.V1.Inventory.Folder]$InventoryLocation,
-
-		[Parameter(ParameterSetName="Static")]
-		[Parameter(ParameterSetName="DHCP")]
-		[VMware.VimAutomation.ViCore.Types.V1.Inventory.VIContainer]$Location,
-
-		[Parameter(ParameterSetName="Static")]
-		[Parameter(ParameterSetName="DHCP")]
-		[VMware.VimAutomation.ViCore.Types.V1.DatastoreManagement.Datastore]$Datastore,
-
-		[Parameter(ParameterSetName="Static")]
-		[Parameter(ParameterSetName="DHCP")]
-		[ValidateSet("Thick","Thick2GB","Thin","Thin2GB","EagerZeroedThick")]
-		[String]$DiskFormat = "thin",
-
-		# Networking
-		[Parameter(Mandatory=$true,ParameterSetName="DHCP")]
-		[Parameter(Mandatory=$true,ParameterSetName="Static")]
-		[String]$Network,
-
-		[Parameter(ParameterSetName="Static")]
-		[Parameter(ParameterSetName="DHCP")]
-		[ValidateSet("IPv4","IPv6")]
-		[String]$IPProtocol = "IPv4",
-
-		[Parameter(ParameterSetName="DHCP")]
-		[Switch]$DHCP,
-
-		[Parameter(Mandatory=$true,ParameterSetName="Static")]
-		[ValidateScript( {$_ -match [IPAddress]$_ })]
-		[String]$IPAddress,
-
-		[Parameter(ParameterSetName="Static")]
-		[String]$SubnetMask = "255.255.255.0",
-
-		[Parameter(ParameterSetName="Static")]
-		[ValidateScript( {$_ -match [IPAddress]$_ })]
-		[String]$Gateway,
-
-		[Parameter(Mandatory=$true,ParameterSetName="Static")]
-		[ValidateCount(1,2)]
-		[ValidateScript( {$_ -match [IPAddress]$_ })]
-		[String[]]$DnsServers,
-
-		[Parameter(ParameterSetName="Static")]
-		[ValidateCount(1,4)]
-		[String[]]$DnsSearchPath,
-
-		[Parameter(ParameterSetName="Static")]
-		[String]$Domain,
-
-		[Parameter(ParameterSetName="Static")]
-		[String]$FQDN,
-
-		[Parameter(ParameterSetName="Static")]
-		[bool]$ValidateDns = $true,
-
-		# Lifecycle Parameters
-		[Parameter(ParameterSetName="Static")]
-		[Parameter(ParameterSetName="DHCP")]
-		[Switch]$PowerOn,
-
-		[Parameter(ParameterSetName="Static")]
-		[Parameter(ParameterSetName="DHCP")]
-		[Switch]$AllowClobber = $false
-	)
-
-	Function New-Configuration {
-<<<<<<< HEAD
-		# Setting the name of the function and invoking opening verbose logging message
-		Write-Verbose -Message (Get-FormattedMessage -Message "$($MyInvocation.MyCommand) Started execution")
-		
-=======
->>>>>>> 3486ff4d
-		$Status = "Configuring Appliance Values"
-		Write-Progress -Activity $Activity -Status $Status -CurrentOperation "Extracting OVF Template"
-		$ovfconfig = Get-OvfConfiguration -OvF $OVFPath.FullName
-		if ($ovfconfig) {
-			$ApplianceType = (Get-Member -InputObject $ovfconfig.vami -MemberType "CodeProperty").Name
-
-			# Setting Networking Values
-			Write-Progress -Activity $Activity -Status $Status -CurrentOperation "Assigning Networking Values"
-			$ovfconfig.IpAssignment.IpProtocol.Value = $IPProtocol # IP Protocol Value
-			$ovfconfig.NetworkMapping.Network_1.value = $Network; # vSphere Portgroup Network Mapping
-
-			if ($PsCmdlet.ParameterSetName -eq "Static") {
-				$ovfconfig.vami.$vami.ip0.value = $IPAddress
-				$ovfconfig.vami.$vami.netmask0.value = $SubnetMask
-				$ovfconfig.vami.$vami.gateway.value = $Gateway
-				$ovfconfig.common.vami.hostname.value = $FQDN
-				$ovfconfig.vami.$vami.DNS.value = $DnsServers -join ","
-				if ($DnsSearchPath) { $ovfconfig.vami.$vami.searchpath.value = $DnsSearchPath -join "," }
-				if ($Domain) { $ovfconfig.vami.$vami.domain.value = $Domain }
-            }
-
-            # Verbose logging passthrough
-            Write-OVFValues -ovfconfig $ovfconfig -Type "Verbose" -Verbose:$VerbosePreference
-
-			# Returning the OVF Configuration to the function
-			$ovfconfig
-		}
-
-		else { throw "$($invalidFile) $($OVFPath)" }
-
-		# Verbose logging output to finish things off
-		Write-Verbose -Message (Get-FormattedMessage -Message "$($MyInvocation.MyCommand) Finished execution")
-	}
-
-	try {
-		$Activity = "Deploying a new Identity Manager Appliance"
-
-		# Validating Components
-<<<<<<< HEAD
-		Confirm-VM -Name $Name -AllowClobber $AllowClobber
-		$VMHost = Confirm-VMHost -VMHost $VMHost -Location $Location -Verbose:$VerbosePreference
-        Confirm-BackingNetwork -Network $Network -VMHost $VMHost -Verbose:$VerbosePreference
-=======
-		Confirm-VM -Name $Name -NoClobber $NoClobber
-		$VMHost = Confirm-VMHost -VMHost $VMHost -Location $Location -Verbose:$VerbosePreference
-        Confirm-BackingNetwork -Network $Network -Verbose:$VerbosePreference
->>>>>>> 3486ff4d
-		$sGateway = @{
-			IPAddress = $IPAddress
-			FourthOctet = $FourthOctet
-			SubnetMask = $SubnetMask
-			Gateway = $Gateway
-			Verbose = $VerbosePreference
-		}
-		$Gateway = Set-DefaultGateway @sGateway
-		if ($PsCmdlet.ParameterSetName -eq "Static" -and $ValidateDns -eq $true) {
-			# Adding all of the required parameters to validate DNS things
-			$validate = @{
-				Name       = $Name
-				Domain     = $Domain
-				IPAddress  = $IPAddress
-				DnsServers = $DnsServers
-				FQDN       = $FQDN
-				ValidateDns = $ValidateDns
-				Verbose    = $VerbosePreference
-			}
-
-			# Confirming DNS Settings
-			$FQDN = Confirm-DNS @validate
-		}
-
-		# Configuring the OVF Template and deploying the appliance
-		$ovfconfig = New-Configuration
-		if ($ovfconfig) {
-			if ($PsCmdlet.ShouldProcess($OVFPath.FullName, "Import-Appliance")) {
-				$sImpApp = @{
-<<<<<<< HEAD
-					OVFPath = $OVFPath.FullName
-					ovfconfig = $ovfconfig
-					Name = $Name
-					VMHost = $VMHost
-					InventoryLocation = $InventoryLocation
-					Location = $Location
-					Datastore = $Datastore
-					DiskStorageFormat = $DiskFormat
-					Verbose = $VerbosePreference
-				}
-				Import-Appliance @sImpApp
-			}
-			
-=======
-					Name = $Name
-					DiskFormat = $DiskFormat
-					VMHost = $VMHost
-					ovfconfig = $ovfconfig
-					Verbose = $VerbosePreference
-				}
-				 Import-Appliance @sImpApp
-			}
->>>>>>> 3486ff4d
-			else { 
-				# Logging out the OVF Configuration values if -WhatIf is invoked
-				if ($VerbosePreference -eq "SilentlyContinue") { Write-OVFValues -ovfconfig $ovfconfig -Type "Standard" }
-			}
-		}
-		
-		else { throw $noOvfConfiguration }
-	}
-
-	catch { Write-Error $_ }
-}
-
-# Adding aliases and exporting this funtion when the module gets loaded
-New-Alias -Value New-IdentityManagerAppliance -Name New-vIDM
-Export-ModuleMember -Function New-IdentityManagerAppliance -Alias @("New-vIDM")
+Function New-IdentityManagerAppliance {
+	<#
+		.Synopsis
+			Deploy a new Identity Manager virtual appliance
+
+		.Description
+			Deploys an Identity Manager appliance from a specified OVA/OVF file
+
+		.Parameter OVFPath
+			Specifies the path to the OVF or OVA package that you want to deploy the appliance from.
+
+		.Parameter Name
+			Specifies a name for the imported appliance.
+
+		.Parameter VMHost
+			Specifies a host where you want to run the appliance.
+
+		.Parameter InventoryLocation
+			Specifies a datacenter or a virtual machine folder where you want to place the new appliance. This folder serves as a logical container for inventory organization. The Location parameter serves as a compute resource that powers the imported vApp.
+
+		.Parameter Location
+			Specifies a vSphere inventory container where you want to import the deployed appliance. It must be a vApp, a resource pool, or a cluster.
+
+		.Parameter Datastore
+			Specifies a datastore or a datastore cluster where you want to store the imported appliance.
+
+		.Parameter DiskFormat
+			Specifies the storage format for the disks of the imported appliance. By default, the storage format is thick. When you set this parameter, you set the storage format for all virtual machine disks in the OVF package. This parameter accepts Thin, Thick, and EagerZeroedThick values. The default option will be Thin.
+
+		.Parameter Network
+			The name of the virtual portgroup to place the imported appliance. The portgroup can be either a standard or distributed virtual portgroup.
+
+		.Parameter IPProtocol
+			The IP Protocol to use for the deployed appliance. The available values are: "IPv4" or "IPv6".
+
+		.Parameter DHCP
+			Indicates that the provided network has DHCP and static IP entries should not be used. No network settings will be passed into the deployment configuration.
+
+		.Parameter IPAddress
+			The IP address for the imported appliance.
+
+		.Parameter SubnetMask
+			The netmask or prefix for the imported appliance. The default value, if left blank, will be "255.255.255.0"
+
+		.Parameter Gateway
+			The default gateway address for the imported appliance. If a value is not provided, and the subnet mask is a standard Class C address, the default gateway value will be configured as x.x.x.1 of the provided network.
+
+		.Parameter DnsServers
+			The domain name servers for the imported appliance. Leave blank if DHCP is desired. WARNING: Do not specify more than two DNS entries or no DNS entries will be configured!
+
+		.Parameter DnsSearchPath
+			The domain name server searchpath for the imported appliance.
+
+		.Parameter Domain
+			The domain name server domain for the imported appliance. Note this option only works if DNS is specified above.
+
+		.Parameter FQDN
+			The hostname or the fully qualified domain name for the deployed appliance.
+
+		.Parameter ValidateDns
+			Specifies whether to perform DNS resolution validation of the networking information. If set to true, lookups for both forward (A) and reverse (PTR) records will be confirmed to match.
+
+		.Parameter Secure
+			Specifies whether to apply virtual machine VMX advanced option hardening specifications once the import completes.
+
+		.Parameter PowerOn
+			Specifies whether to power on the imported appliance once the import completes.
+
+		.Parameter AllowClobber
+			Indicates whether or not to replace an existing virtual machine, if discovered. The default behavior (set to 'False'), the function will fail with an error that there is an esisting virtual machine. If set to true, the discovered virtual machine will be stopped and removed permanently from the infrastructure *WITHOUT PROMPTING*. Use careuflly!
+
+		.Notes
+			Author: Steve Kaplan (steve@intolerable.net)
+			Version History:
+				- 1.0: Initial release
+
+		.Example
+			Connect-VIServer vCenter.example.com
+			
+			$config = @{
+				OVFPath = "c:\temp\identity-manager.ova"
+				Name = "vIDM1"
+				VMHost = (Get-VMHost -Name "host1.example.com")
+				InventoryLocation = (Get-Folder -Type VM -Name "Appliances")
+				Network = "admin-network"
+				IPAddress = "10.10.10.31" 
+				SubnetMask = "255.255.255.0" 
+				Gateway = "10.10.10.1"
+				Domain = "example.com"
+				DnsServers = @("10.10.1.11","10.10.1.12")
+				ValidateDns = $true
+				PowerOn = $true
+				Verbose = $true
+			}
+
+			New-IdentityManagerAppliance @config
+
+			Description
+			-----------
+			Deploy the Identity Manager appliance with static IP settings and power it on after the import finishes. 
+			In this example, the Verbose flag is being passed, so all OVF properties will be shown as part of the output
+
+		.Example
+			Connect-VIServer vCenter.example.com
+			
+			$config = @{
+				OVFPath = "c:\temp\identity-manager.ova"
+				Name = "vIDM1"
+				VMHost = (Get-VMHost -Name "host1.example.com")
+				InventoryLocation = (Get-Folder -Type VM -Name "Applianceas")
+				Network = "admin-network"
+				DHCP = $true
+				PowerOn = $false
+			}
+
+			New-IdentityManagerAppliance @config
+
+			Description
+			-----------
+			Deploy the Identity Manager appliance with DHCP settings and and do not power it on after the import finishes
+	#>
+    [CmdletBinding(SupportsShouldProcess = $true,DefaultParameterSetName = "Static")]
+	[OutputType('VMware.VimAutomation.ViCore.Types.V1.Inventory.VirtualMachine')]
+	Param (
+		[Parameter(Mandatory=$true,ParameterSetName="Static")]
+		[Parameter(Mandatory=$true,ParameterSetName="DHCP")]
+		[ValidateScript( { Confirm-FileExtension -File $_ } )]
+		[System.IO.FileInfo]$OVFPath,
+
+		[Parameter(Mandatory=$true,ParameterSetName="Static")]
+		[Parameter(Mandatory=$true,ParameterSetName="DHCP")]
+		[ValidateNotNullOrEmpty()]
+		[String]$Name,
+
+		# Infrastructure Parameters
+		[Parameter(ParameterSetName="Static")]
+		[Parameter(ParameterSetName="DHCP")]
+		[VMware.VimAutomation.ViCore.Types.V1.Inventory.VMHost]$VMHost,
+
+		[Parameter(ParameterSetName="Static")]
+		[Parameter(ParameterSetName="DHCP")]
+		[VMware.VimAutomation.ViCore.Types.V1.Inventory.Folder]$InventoryLocation,
+
+		[Parameter(ParameterSetName="Static")]
+		[Parameter(ParameterSetName="DHCP")]
+		[VMware.VimAutomation.ViCore.Types.V1.Inventory.VIContainer]$Location,
+
+		[Parameter(ParameterSetName="Static")]
+		[Parameter(ParameterSetName="DHCP")]
+		[VMware.VimAutomation.ViCore.Types.V1.DatastoreManagement.Datastore]$Datastore,
+
+		[Parameter(ParameterSetName="Static")]
+		[Parameter(ParameterSetName="DHCP")]
+		[ValidateSet("Thick","Thick2GB","Thin","Thin2GB","EagerZeroedThick")]
+		[String]$DiskFormat = "thin",
+
+		# Networking
+		[Parameter(Mandatory=$true,ParameterSetName="DHCP")]
+		[Parameter(Mandatory=$true,ParameterSetName="Static")]
+		[String]$Network,
+
+		[Parameter(ParameterSetName="Static")]
+		[Parameter(ParameterSetName="DHCP")]
+		[ValidateSet("IPv4","IPv6")]
+		[String]$IPProtocol = "IPv4",
+
+		[Parameter(ParameterSetName="DHCP")]
+		[Switch]$DHCP,
+
+		[Parameter(Mandatory=$true,ParameterSetName="Static")]
+		[ValidateScript( {$_ -match [IPAddress]$_ })]
+		[String]$IPAddress,
+
+		[Parameter(ParameterSetName="Static")]
+		[String]$SubnetMask = "255.255.255.0",
+
+		[Parameter(ParameterSetName="Static")]
+		[ValidateScript( {$_ -match [IPAddress]$_ })]
+		[String]$Gateway,
+
+		[Parameter(Mandatory=$true,ParameterSetName="Static")]
+		[ValidateCount(1,2)]
+		[ValidateScript( {$_ -match [IPAddress]$_ })]
+		[String[]]$DnsServers,
+
+		[Parameter(ParameterSetName="Static")]
+		[ValidateCount(1,4)]
+		[String[]]$DnsSearchPath,
+
+		[Parameter(ParameterSetName="Static")]
+		[String]$Domain,
+
+		[Parameter(ParameterSetName="Static")]
+		[String]$FQDN,
+
+		[Parameter(ParameterSetName="Static")]
+		[bool]$ValidateDns = $true,
+
+		# Lifecycle Parameters
+		[Parameter(ParameterSetName="Static")]
+		[Parameter(ParameterSetName="DHCP")]
+		[Switch]$PowerOn,
+
+		[Parameter(ParameterSetName="Static")]
+		[Parameter(ParameterSetName="DHCP")]
+		[Switch]$AllowClobber = $false
+	)
+
+	Function New-Configuration {
+
+		# Setting the name of the function and invoking opening verbose logging message
+		Write-Verbose -Message (Get-FormattedMessage -Message "$($MyInvocation.MyCommand) Started execution")
+		
+		$Status = "Configuring Appliance Values"
+		Write-Progress -Activity $Activity -Status $Status -CurrentOperation "Extracting OVF Template"
+		$ovfconfig = Get-OvfConfiguration -OvF $OVFPath.FullName
+		if ($ovfconfig) {
+			$ApplianceType = (Get-Member -InputObject $ovfconfig.vami -MemberType "CodeProperty").Name
+
+			# Setting Networking Values
+			Write-Progress -Activity $Activity -Status $Status -CurrentOperation "Assigning Networking Values"
+			$ovfconfig.IpAssignment.IpProtocol.Value = $IPProtocol # IP Protocol Value
+			$ovfconfig.NetworkMapping.Network_1.value = $Network; # vSphere Portgroup Network Mapping
+
+			if ($PsCmdlet.ParameterSetName -eq "Static") {
+				$ovfconfig.vami.$vami.ip0.value = $IPAddress
+				$ovfconfig.vami.$vami.netmask0.value = $SubnetMask
+				$ovfconfig.vami.$vami.gateway.value = $Gateway
+				$ovfconfig.common.vami.hostname.value = $FQDN
+				$ovfconfig.vami.$vami.DNS.value = $DnsServers -join ","
+				if ($DnsSearchPath) { $ovfconfig.vami.$vami.searchpath.value = $DnsSearchPath -join "," }
+				if ($Domain) { $ovfconfig.vami.$vami.domain.value = $Domain }
+            }
+
+            # Verbose logging passthrough
+            Write-OVFValues -ovfconfig $ovfconfig -Type "Verbose" -Verbose:$VerbosePreference
+
+			# Returning the OVF Configuration to the function
+			$ovfconfig
+		}
+
+		else { throw "$($invalidFile) $($OVFPath)" }
+
+		# Verbose logging output to finish things off
+		Write-Verbose -Message (Get-FormattedMessage -Message "$($MyInvocation.MyCommand) Finished execution")
+	}
+
+	try {
+		$Activity = "Deploying a new Identity Manager Appliance"
+
+		# Validating Components
+		Confirm-VM -Name $Name -AllowClobber $AllowClobber
+		$VMHost = Confirm-VMHost -VMHost $VMHost -Location $Location -Verbose:$VerbosePreference
+    Confirm-BackingNetwork -Network $Network -VMHost $VMHost -Verbose:$VerbosePreference
+
+    $sGateway = @{
+			IPAddress = $IPAddress
+			FourthOctet = $FourthOctet
+			SubnetMask = $SubnetMask
+			Gateway = $Gateway
+			Verbose = $VerbosePreference
+		}
+		$Gateway = Set-DefaultGateway @sGateway
+		if ($PsCmdlet.ParameterSetName -eq "Static" -and $ValidateDns -eq $true) {
+			# Adding all of the required parameters to validate DNS things
+			$validate = @{
+				Name       = $Name
+				Domain     = $Domain
+				IPAddress  = $IPAddress
+				DnsServers = $DnsServers
+				FQDN       = $FQDN
+				ValidateDns = $ValidateDns
+				Verbose    = $VerbosePreference
+			}
+
+			# Confirming DNS Settings
+			$FQDN = Confirm-DNS @validate
+		}
+
+		# Configuring the OVF Template and deploying the appliance
+		$ovfconfig = New-Configuration
+		if ($ovfconfig) {
+			if ($PsCmdlet.ShouldProcess($OVFPath.FullName, "Import-Appliance")) {
+				$sImpApp = @{
+					OVFPath = $OVFPath.FullName
+					ovfconfig = $ovfconfig
+					Name = $Name
+					VMHost = $VMHost
+					InventoryLocation = $InventoryLocation
+					Location = $Location
+					Datastore = $Datastore
+					DiskStorageFormat = $DiskFormat
+					Verbose = $VerbosePreference
+				}
+				Import-Appliance @sImpApp
+			}
+			
+			else { 
+				# Logging out the OVF Configuration values if -WhatIf is invoked
+				if ($VerbosePreference -eq "SilentlyContinue") { Write-OVFValues -ovfconfig $ovfconfig -Type "Standard" }
+			}
+		}
+		
+		else { throw $noOvfConfiguration }
+	}
+
+	catch { Write-Error $_ }
+}
+
+# Adding aliases and exporting this funtion when the module gets loaded
+New-Alias -Value New-IdentityManagerAppliance -Name New-vIDM
+Export-ModuleMember -Function New-IdentityManagerAppliance -Alias @("New-vIDM")