--- conflicted
+++ resolved
@@ -1,404 +1,384 @@
-Function New-vRealizeNetworkInsightAppliance {
-	<#
-		.Synopsis
-			Deploy a new vRealize Network Insight Platform or Proxy virtual appliance
-
-		.Description
-			Deploys a vRealize Network Insight appliance from a specified OVA/OVF file. This function covers the deployment of either a Platform or Proxy appliance.
-
-		.Parameter OVFPath
-			Specifies the path to the OVF or OVA package that you want to deploy the appliance from.
-
-		.Parameter Type
-			Specifies whether the virtual appliance being provisioned is a Platform or Proxy.
-
-		.Parameter DeploymentSize
-			The appliance hardware configuration / specification to use for provisioning of the virtual appliance. The following details the configuration for each type of appliance:
-
-			- Medium:
-				* Platform: 8 vCPU, 32GB RAM
-				* Proxy: 4 vCPU, 10GB RAM
-
-			- Large:
-				* Platform: 12 vCPU, 48GB RAM **Recommended for multi-node cluster configurations**
-				* Proxy: 6 vCPU, 12GB RAM
-
-		.Parameter Name
-			Specifies a name for the imported appliance.
-
-		.Parameter AllowHealthTelemetry
-			 Specifies whether to allow Health Telemetry to VMware (not CEIP). By default, this is disabled and is only enabled if this switch is provided.
-
-			 Health telemetry provides VMware with product performance data that enables VMware to improve its products and services, to fix problems and to advise you on how best to deploy and use our products. Note: the health telemetry data we collect is different than the CEIP that VMware collects. CEIP data is the subject of a separate disclosure.
-
-		.Parameter VMHost
-			Specifies a host where you want to run the appliance.
-
-		.Parameter InventoryLocation
-			Specifies a datacenter or a virtual machine folder where you want to place the new appliance. This folder serves as a logical container for inventory organization. The Location parameter serves as a compute resource that powers the imported vApp.
-
-		.Parameter Location
-			Specifies a vSphere inventory container where you want to import the deployed appliance. It must be a vApp, a resource pool, or a cluster.
-
-		.Parameter Datastore
-			Specifies a datastore or a datastore cluster where you want to store the imported appliance.
-
-		.Parameter DiskFormat
-			Specifies the storage format for the disks of the imported appliance. By default, the storage format is thick. When you set this parameter, you set the storage format for all virtual machine disks in the OVF package. This parameter accepts Thin, Thick, and EagerZeroedThick values. The default option will be Thin.
-
-		.Parameter Network
-			The name of the virtual portgroup to place the imported appliance. The portgroup can be either a standard or distributed virtual portgroup.
-
-		.Parameter IPAddress
-			The IP address for the imported appliance.
-
-		.Parameter SubnetMask
-			The netmask or prefix for the imported appliance. The default value, if left blank, will be "255.255.255.0"
-
-		.Parameter Gateway
-			The default gateway address for the imported appliance. If a value is not provided, and the subnet mask is a standard Class C address, the default gateway value will be configured as x.x.x.1 of the provided network.
-
-		.Parameter DnsServers
-			The domain name servers for the imported appliance. Leave blank if DHCP is desired. WARNING: Do not specify more than two DNS entries or no DNS entries will be configured!
-
-		.Parameter Domain
-			The domain name server domain for the imported appliance. Note this option only works if DNS is specified above.
-
-		.Parameter FQDN
-			The hostname or the fully qualified domain name for the deployed appliance.
-
-		.Parameter ValidateDns
-			Specifies whether to perform DNS resolution validation of the networking information. If set to true, lookups for both forward (A) and reverse (PTR) records will be confirmed to match.
-
-		.Parameter NTPServers
-			The Network Time Protocol (NTP) servers to define for the imported appliance. Default NTP Servers to be used if none are specified are: 0.north-america.pool.ntp.org, 1.north-america.pool.ntp.org.
-
-		.Parameter ProxyIP
-			The fully qualified domain name (FQDN) or IP address of the internet-facing proxy server.
-
-		.Parameter ProxyPort
-			The listening port of the internet-facing proxy server.
-
-		.Parameter ProxySharedSecret
-			The shared secret generated on the platform on the onboarding page. This is only applicable to proxy appliances.
-
-		.Parameter PowerOn
-			Specifies whether to power on the imported appliance once the import completes.
-
-		.Parameter AllowClobber
-			Indicates whether or not to replace an existing virtual machine, if discovered. The default behavior (set to 'False'), the function will fail with an error that there is an esisting virtual machine. If set to true, the discovered virtual machine will be stopped and removed permanently from the infrastructure *WITHOUT PROMPTING*. Use careuflly!
-
-		.Notes
-			Author: Steve Kaplan (steve@intolerable.net)
-			Version History:
-				- 1.0: Initial release
-
-		.Example
-			Connect-VIServer vCenter.example.com
-			
-			$config = @{
-				OVFPath = "c:\temp\vrealize-network-insight-platform.ova"
-				Type = "Platform"
-				DeploymentSie = "medium"
-				Name = "vRNI1"
-				AllowHealthTelemetry = $true
-				VMHost = (Get-VMHost -Name "host1.example.com")
-				InventoryLocation = (Get-Folder -Type VM -Name "Appliances")
-				Network = "admin-network"
-				IPAddress = "10.10.10.11" 
-				SubnetMask = "255.255.255.0" 
-				Gateway = "10.10.10.1"
-				Domain = "example.com"
-				DnsServers = @("10.10.1.11","10.10.1.12")
-				ValidateDns = $true
-				NTPServers = 
-				ProxyIP = "10.10.5.12"
-				ProxyPort = "8080"
-				PowerOn = $true
-				Verbose = $true
-			}
-
-			New-vRealizeNetworkInsightAppliance @config
-
-			Description
-			-----------
-			Deploy the vRealize Network Insight Platform appliance with static IP settings and power it on after the import finishes. 
-			In this example, the Verbose flag is being passed, so all OVF properties will be shown as part of the output
-
-		.Example
-			Connect-VIServer vCenter.example.com
-			
-			$config = @{
-				OVFPath = "c:\temp\vrealize-network-insight-proxy.ova"
-				Type = "Proxy"
-				DeploymentSie = "medium"
-				Name = "vRNI2"
-				AllowHealthTelemetry = $true
-				VMHost = (Get-VMHost -Name "host1.example.com")
-				InventoryLocation = (Get-Folder -Type VM -Name "Appliances")
-				Network = "admin-network"
-				IPAddress = "10.10.10.12" 
-				SubnetMask = "255.255.255.0" 
-				Gateway = "10.10.10.1"
-				Domain = "example.com"
-				DnsServers = @("10.10.1.11","10.10.1.12")
-				ValidateDns = $true
-				NTPServers = 
-				ProxyIP = "10.10.5.12"
-				ProxyPort = "8080"
-				PowerOn = $true
-				Verbose = $true
-			}
-
-			New-vRealizeNetworkInsightAppliance @config
-
-			Description
-			-----------
-			Deploy the vRealize Network Insight Proxy appliance with static IP settings and power it on after the import finishes. 
-			In this example, the Verbose flag is being passed, so all OVF properties will be shown as part of the output
-	#>
-	[CmdletBinding(SupportsShouldProcess=$true,DefaultParameterSetName="Platform")]
-	[OutputType('VMware.VimAutomation.ViCore.Types.V1.Inventory.VirtualMachine')]
-	Param (
-		[Alias("OVA", "OVF")]
-		[Parameter(Mandatory=$true,ParameterSetName="Platform")]
-		[Parameter(Mandatory=$true,ParameterSetName="Proxy")]
-		[ValidateScript( { Confirm-FileExtension -File $_ } )]
-		[System.IO.FileInfo]$OVFPath,
-
-		[Parameter(Mandatory=$true,ParameterSetName="Platform")]
-		[Parameter(Mandatory=$true,ParameterSetName="Proxy")]
-		[ValidateSet("Platform", "Proxy")]
-		[String]$Type,
-
-		[Alias("Size", "DeploymentType")]
-		[Parameter(Mandatory=$true,ParameterSetName="Platform")]
-		[Parameter(Mandatory=$true,ParameterSetName="Proxy")]
-		[ValidateSet("medium", "large")]
-		[String]$DeploymentSize = "medium",
-
-		[Parameter(Mandatory=$true,ParameterSetName="Platform")]
-		[Parameter(Mandatory=$true,ParameterSetName="Proxy")]
-		[ValidateNotNullOrEmpty()]
-		[String]$Name,
-
-		[Parameter(ParameterSetName="Platform")]
-		[Parameter(ParameterSetName="Proxy")]
-		[Switch]$AllowHealthTelemetry,
-
-		# Infrastructure Parameters
-		[Parameter(ParameterSetName="Platform")]
-		[Parameter(ParameterSetName="Proxy")]
-		[VMware.VimAutomation.ViCore.Types.V1.Inventory.VMHost]$VMHost,
-
-		[Parameter(ParameterSetName="Platform")]
-		[Parameter(ParameterSetName="Proxy")]
-		[VMware.VimAutomation.ViCore.Types.V1.Inventory.Folder]$InventoryLocation,
-
-		[Parameter(ParameterSetName="Platform")]
-		[Parameter(ParameterSetName="Proxy")]
-		[VMware.VimAutomation.ViCore.Types.V1.Inventory.VIContainer]$Location,
-
-		[Parameter(ParameterSetName="Platform")]
-		[Parameter(ParameterSetName="Proxy")]
-		[VMware.VimAutomation.ViCore.Types.V1.DatastoreManagement.Datastore]$Datastore,
-
-		[Parameter(Mandatory=$true,ParameterSetName="Platform")]
-		[Parameter(Mandatory=$true,ParameterSetName="Proxy")]
-		[ValidateSet("Thick", "Thick2GB", "Thin", "Thin2GB", "EagerZeroedThick")]
-		[String]$DiskFormat = "Thin",
-
-		# Networking
-		[Parameter(Mandatory=$true,ParameterSetName="Platform")]
-		[Parameter(Mandatory=$true,ParameterSetName="Proxy")]
-		[String]$Network,
-
-		[Parameter(Mandatory=$true,ParameterSetName="Platform")]
-		[Parameter(Mandatory=$true,ParameterSetName="Proxy")]
-		[ValidateScript( {$_ -match [IPAddress]$_ })]
-		[String]$IPAddress,
-
-		[Parameter(ParameterSetName="Platform")]
-		[Parameter(ParameterSetName="Proxy")]
-		[String]$SubnetMask = "255.255.255.0",
-
-		[Parameter(ParameterSetName="Platform")]
-		[Parameter(ParameterSetName="Proxy")]
-		[ValidateScript( {$_ -match [IPAddress]$_ })]
-		[String]$Gateway,
-
-		[Parameter(Mandatory=$true,ParameterSetName="Platform")]
-		[Parameter(Mandatory=$true,ParameterSetName="Proxy")]
-		[ValidateCount(1,2)]
-		[ValidateScript( {$_ -match [IPAddress]$_ })]
-		[String[]]$DnsServers,
-
-		[Parameter(ParameterSetName="Platform")]
-		[Parameter(ParameterSetName="Proxy")]
-		[String]$Domain,
-
-		[Parameter(ParameterSetName="Platform")]
-		[Parameter(ParameterSetName="Proxy")]
-		[bool]$ValidateDns = $true,
-
-		[Parameter(ParameterSetName="Platform")]
-		[Parameter(ParameterSetName="Proxy")]
-		[ValidateCount(1, 4)]
-		[String[]]$NTPServers = @("0.north-america.pool.ntp.org", "1.north-america.pool.ntp.org"),
-
-		# Proxy Values
-		[Parameter(ParameterSetName="Platform")]
-		[Parameter(ParameterSetName="Proxy")]
-		[ValidateScript( {$_ -match [IPAddress]$_ })]
-		[String]$ProxyIP,
-		
-		[Parameter(ParameterSetName="Platform")]
-		[Parameter(ParameterSetName="Proxy")]
-		[String]$ProxyPort,
-		
-		[Parameter(Mandatory=$true,ParameterSetName="Proxy")]
-		[String]$ProxySharedSecret,
-
-		# Lifecycle Parameters
-		[Parameter(ParameterSetName="Platform")]
-		[Parameter(ParameterSetName="Proxy")]
-		[Switch]$PowerOn,
-
-		[Parameter(ParameterSetName="Platform")]
-		[Parameter(ParameterSetName="Proxy")]
-		[Switch]$AllowClobber = $false
-	)
-
-	Function New-Configuration {
-<<<<<<< HEAD
-		# Setting the name of the function and invoking opening verbose logging message
-		Write-Verbose -Message (Get-FormattedMessage -Message "$($MyInvocation.MyCommand) Started execution")
-
-=======
->>>>>>> 3486ff4d
-		$Status = "Configuring Appliance Values"
-		Write-Progress -Activity $Activity -Status $Status -CurrentOperation "Extracting OVF Template"
-		$ovfconfig = Get-OvfConfiguration -OvF $OVFPath.FullName
-		if ($ovfconfig) {
-			# Setting Basics Up
-			Write-Progress -Activity $Activity -Status $Status -CurrentOperation "Configuring Basic Values"
-			$ovfconfig.DeploymentOption.value = $DeploymentSize.toLower(); # Value for the deployment size
-			if ($AllowHealthTelemetry) { $ovfconfig.Common.Health_Telemetry_Push.value = $true } # Enabling if the Health Telemetry switch is passed in
-
-			# Setting Networking Values
-			Write-Progress -Activity $Activity -Status $Status -CurrentOperation "Assigning Networking Values"
-
-			# Network Backing; the code property seems to change with each release, so making this particular bit dynamic
-			$NetworkMapping = (Get-Member -InputObject $ovfconfig.NetworkMapping -MemberType "CodeProperty").Name
-			$ovfconfig.NetworkMapping.$NetworkMapping.value = $Network
-
-			# IP Networking
-			$ovfconfig.Common.IP_Address.value = $IPAddress
-			$ovfconfig.Common.Netmask.value = $SubnetMask
-			$ovfconfig.Common.Default_Gateway.value = $Gateway
-			$ovfconfig.Common.DNS.value = $DnsServers -join ","
-			$ovfconfig.Common.Domain_Search.value = 
-			$ovfconfig.Common.NTP.value = $NTPServers -join ","
-			$ovfconfig.Common.Web_Proxy_IP.value = $ProxyIP
-			$ovfconfig.Common.Web_Proxy_Port.value = $ProxyPort
-            if ($Type -eq "Proxy") { $ovfconfig.Common.Proxy_Shared_Secret.value = $ProxySharedSecret }
-
-            # Verbose logging passthrough
-            Write-OVFValues -ovfconfig $ovfconfig -Type "Verbose" -Verbose:$VerbosePreference
-
-			# Returning the OVF Configuration to the function
-			$ovfconfig
-		}
-
-		else { throw "$($invalidFile) $($OVFPath)" }
-
-		# Verbose logging output to finish things off
-		Write-Verbose -Message (Get-FormattedMessage -Message "$($MyInvocation.MyCommand) Finished execution")
-	}
-
-	# Workflow to provision the NSX-V Virtual Appliance
-	try {
-		$Activity = "Deploying a new vRealize Network Insight appliance"
-		
-		# Validating Components
-<<<<<<< HEAD
-        Confirm-VM -Name $Name -AllowClobber $AllowClobber
-        $VMHost = Confirm-VMHost -VMHost $VMHost -Location $Location -Verbose:$VerbosePreference
-        Confirm-BackingNetwork -Network $Network -VMHost $VMHost -Verbose:$VerbosePreference
-=======
-        Confirm-VM -Name $Name -NoClobber $NoClobber
-        $VMHost = Confirm-VMHost -VMHost $VMHost -Location $Location -Verbose:$VerbosePreference
-        Confirm-BackingNetwork -Network $Network -Verbose:$VerbosePreference
->>>>>>> 3486ff4d
-		$sGateway = @{
-			IPAddress = $IPAddress
-			FourthOctet = $FourthOctet
-			SubnetMask = $SubnetMask
-			Gateway = $Gateway
-			Verbose = $VerbosePreference
-		}
-		$Gateway = Set-DefaultGateway @sGateway
-		if ($PsCmdlet.ParameterSetName -eq "Static" -and $ValidateDns -eq $true) {
-			# Adding all of the required parameters to validate DNS things
-			$validate = @{
-				Name       = $Name
-				Domain     = $Domain
-				IPAddress  = $IPAddress
-				DnsServers = $DnsServers
-				FQDN       = $FQDN
-				ValidateDns = $ValidateDns
-				Verbose    = $VerbosePreference
-			}
-
-			# Confirming DNS Settings
-			$FQDN = Confirm-DNS @validate
-		}
-
-		# Configuring the OVF Template and deploying the appliance
-		Write-Host $FQDN
-		$ovfconfig = New-Configuration
-		if ($ovfconfig) {
-			if ($PsCmdlet.ShouldProcess($OVFPath.FullName, "Import-Appliance")) {
-				$sImpApp = @{
-<<<<<<< HEAD
-					OVFPath = $OVFPath.FullName
-					ovfconfig = $ovfconfig
-					Name = $Name
-					VMHost = $VMHost
-					InventoryLocation = $InventoryLocation
-					Location = $Location
-					Datastore = $Datastore
-					DiskStorageFormat = $DiskFormat
-					Verbose = $VerbosePreference
-				}
-				Import-Appliance @sImpApp
-			}
-			
-=======
-					Name = $Name
-					DiskFormat = $DiskFormat
-					VMHost = $VMHost
-					ovfconfig = $ovfconfig
-					Verbose = $VerbosePreference
-				}
-				 Import-Appliance @sImpApp
-		}
->>>>>>> 3486ff4d
-			else { 
-				# Logging out the OVF Configuration values if -WhatIf is invoked
-				if ($VerbosePreference -eq "SilentlyContinue") { Write-OVFValues -ovfconfig $ovfconfig -Type "Standard" }
-			}
-		}
-		
-		else { throw $noOvfConfiguration }
-	}
-
-	catch { Write-Error $_ }
-}
-
-# Adding aliases and exporting this funtion when the module gets loaded
-New-Alias -Value New-vRealizeNetworkInsightAppliance -Name New-vRNI
-#New-Alias -Value "New-vRealizeNetworkInsightAppliance -Type Platform" -Name New-vRNIPlatform
-#New-Alias -Value "New-vRealizeNetworkInsightAppliance -Type Proxy" -Name New-vRNIProxy
-#Export-ModuleMember -Function New-vRealizeNetworkInsightAppliance -Alias @("New-VRNI","New-vRNIPlatform","New-vRNIProxy")
-Export-ModuleMember -Function New-vRealizeNetworkInsightAppliance -Alias @("New-VRNI")
+Function New-vRealizeNetworkInsightAppliance {
+	<#
+		.Synopsis
+			Deploy a new vRealize Network Insight Platform or Proxy virtual appliance
+
+		.Description
+			Deploys a vRealize Network Insight appliance from a specified OVA/OVF file. This function covers the deployment of either a Platform or Proxy appliance.
+
+		.Parameter OVFPath
+			Specifies the path to the OVF or OVA package that you want to deploy the appliance from.
+
+		.Parameter Type
+			Specifies whether the virtual appliance being provisioned is a Platform or Proxy.
+
+		.Parameter DeploymentSize
+			The appliance hardware configuration / specification to use for provisioning of the virtual appliance. The following details the configuration for each type of appliance:
+
+			- Medium:
+				* Platform: 8 vCPU, 32GB RAM
+				* Proxy: 4 vCPU, 10GB RAM
+
+			- Large:
+				* Platform: 12 vCPU, 48GB RAM **Recommended for multi-node cluster configurations**
+				* Proxy: 6 vCPU, 12GB RAM
+
+		.Parameter Name
+			Specifies a name for the imported appliance.
+
+		.Parameter AllowHealthTelemetry
+			 Specifies whether to allow Health Telemetry to VMware (not CEIP). By default, this is disabled and is only enabled if this switch is provided.
+
+			 Health telemetry provides VMware with product performance data that enables VMware to improve its products and services, to fix problems and to advise you on how best to deploy and use our products. Note: the health telemetry data we collect is different than the CEIP that VMware collects. CEIP data is the subject of a separate disclosure.
+
+		.Parameter VMHost
+			Specifies a host where you want to run the appliance.
+
+		.Parameter InventoryLocation
+			Specifies a datacenter or a virtual machine folder where you want to place the new appliance. This folder serves as a logical container for inventory organization. The Location parameter serves as a compute resource that powers the imported vApp.
+
+		.Parameter Location
+			Specifies a vSphere inventory container where you want to import the deployed appliance. It must be a vApp, a resource pool, or a cluster.
+
+		.Parameter Datastore
+			Specifies a datastore or a datastore cluster where you want to store the imported appliance.
+
+		.Parameter DiskFormat
+			Specifies the storage format for the disks of the imported appliance. By default, the storage format is thick. When you set this parameter, you set the storage format for all virtual machine disks in the OVF package. This parameter accepts Thin, Thick, and EagerZeroedThick values. The default option will be Thin.
+
+		.Parameter Network
+			The name of the virtual portgroup to place the imported appliance. The portgroup can be either a standard or distributed virtual portgroup.
+
+		.Parameter IPAddress
+			The IP address for the imported appliance.
+
+		.Parameter SubnetMask
+			The netmask or prefix for the imported appliance. The default value, if left blank, will be "255.255.255.0"
+
+		.Parameter Gateway
+			The default gateway address for the imported appliance. If a value is not provided, and the subnet mask is a standard Class C address, the default gateway value will be configured as x.x.x.1 of the provided network.
+
+		.Parameter DnsServers
+			The domain name servers for the imported appliance. Leave blank if DHCP is desired. WARNING: Do not specify more than two DNS entries or no DNS entries will be configured!
+
+		.Parameter Domain
+			The domain name server domain for the imported appliance. Note this option only works if DNS is specified above.
+
+		.Parameter FQDN
+			The hostname or the fully qualified domain name for the deployed appliance.
+
+		.Parameter ValidateDns
+			Specifies whether to perform DNS resolution validation of the networking information. If set to true, lookups for both forward (A) and reverse (PTR) records will be confirmed to match.
+
+		.Parameter NTPServers
+			The Network Time Protocol (NTP) servers to define for the imported appliance. Default NTP Servers to be used if none are specified are: 0.north-america.pool.ntp.org, 1.north-america.pool.ntp.org.
+
+		.Parameter ProxyIP
+			The fully qualified domain name (FQDN) or IP address of the internet-facing proxy server.
+
+		.Parameter ProxyPort
+			The listening port of the internet-facing proxy server.
+
+		.Parameter ProxySharedSecret
+			The shared secret generated on the platform on the onboarding page. This is only applicable to proxy appliances.
+
+		.Parameter PowerOn
+			Specifies whether to power on the imported appliance once the import completes.
+
+		.Parameter AllowClobber
+			Indicates whether or not to replace an existing virtual machine, if discovered. The default behavior (set to 'False'), the function will fail with an error that there is an esisting virtual machine. If set to true, the discovered virtual machine will be stopped and removed permanently from the infrastructure *WITHOUT PROMPTING*. Use careuflly!
+
+		.Notes
+			Author: Steve Kaplan (steve@intolerable.net)
+			Version History:
+				- 1.0: Initial release
+
+		.Example
+			Connect-VIServer vCenter.example.com
+			
+			$config = @{
+				OVFPath = "c:\temp\vrealize-network-insight-platform.ova"
+				Type = "Platform"
+				DeploymentSie = "medium"
+				Name = "vRNI1"
+				AllowHealthTelemetry = $true
+				VMHost = (Get-VMHost -Name "host1.example.com")
+				InventoryLocation = (Get-Folder -Type VM -Name "Appliances")
+				Network = "admin-network"
+				IPAddress = "10.10.10.11" 
+				SubnetMask = "255.255.255.0" 
+				Gateway = "10.10.10.1"
+				Domain = "example.com"
+				DnsServers = @("10.10.1.11","10.10.1.12")
+				ValidateDns = $true
+				NTPServers = 
+				ProxyIP = "10.10.5.12"
+				ProxyPort = "8080"
+				PowerOn = $true
+				Verbose = $true
+			}
+
+			New-vRealizeNetworkInsightAppliance @config
+
+			Description
+			-----------
+			Deploy the vRealize Network Insight Platform appliance with static IP settings and power it on after the import finishes. 
+			In this example, the Verbose flag is being passed, so all OVF properties will be shown as part of the output
+
+		.Example
+			Connect-VIServer vCenter.example.com
+			
+			$config = @{
+				OVFPath = "c:\temp\vrealize-network-insight-proxy.ova"
+				Type = "Proxy"
+				DeploymentSie = "medium"
+				Name = "vRNI2"
+				AllowHealthTelemetry = $true
+				VMHost = (Get-VMHost -Name "host1.example.com")
+				InventoryLocation = (Get-Folder -Type VM -Name "Appliances")
+				Network = "admin-network"
+				IPAddress = "10.10.10.12" 
+				SubnetMask = "255.255.255.0" 
+				Gateway = "10.10.10.1"
+				Domain = "example.com"
+				DnsServers = @("10.10.1.11","10.10.1.12")
+				ValidateDns = $true
+				NTPServers = 
+				ProxyIP = "10.10.5.12"
+				ProxyPort = "8080"
+				PowerOn = $true
+				Verbose = $true
+			}
+
+			New-vRealizeNetworkInsightAppliance @config
+
+			Description
+			-----------
+			Deploy the vRealize Network Insight Proxy appliance with static IP settings and power it on after the import finishes. 
+			In this example, the Verbose flag is being passed, so all OVF properties will be shown as part of the output
+	#>
+	[CmdletBinding(SupportsShouldProcess=$true,DefaultParameterSetName="Platform")]
+	[OutputType('VMware.VimAutomation.ViCore.Types.V1.Inventory.VirtualMachine')]
+	Param (
+		[Alias("OVA", "OVF")]
+		[Parameter(Mandatory=$true,ParameterSetName="Platform")]
+		[Parameter(Mandatory=$true,ParameterSetName="Proxy")]
+		[ValidateScript( { Confirm-FileExtension -File $_ } )]
+		[System.IO.FileInfo]$OVFPath,
+
+		[Parameter(Mandatory=$true,ParameterSetName="Platform")]
+		[Parameter(Mandatory=$true,ParameterSetName="Proxy")]
+		[ValidateSet("Platform", "Proxy")]
+		[String]$Type,
+
+		[Alias("Size", "DeploymentType")]
+		[Parameter(Mandatory=$true,ParameterSetName="Platform")]
+		[Parameter(Mandatory=$true,ParameterSetName="Proxy")]
+		[ValidateSet("medium", "large")]
+		[String]$DeploymentSize = "medium",
+
+		[Parameter(Mandatory=$true,ParameterSetName="Platform")]
+		[Parameter(Mandatory=$true,ParameterSetName="Proxy")]
+		[ValidateNotNullOrEmpty()]
+		[String]$Name,
+
+		[Parameter(ParameterSetName="Platform")]
+		[Parameter(ParameterSetName="Proxy")]
+		[Switch]$AllowHealthTelemetry,
+
+		# Infrastructure Parameters
+		[Parameter(ParameterSetName="Platform")]
+		[Parameter(ParameterSetName="Proxy")]
+		[VMware.VimAutomation.ViCore.Types.V1.Inventory.VMHost]$VMHost,
+
+		[Parameter(ParameterSetName="Platform")]
+		[Parameter(ParameterSetName="Proxy")]
+		[VMware.VimAutomation.ViCore.Types.V1.Inventory.Folder]$InventoryLocation,
+
+		[Parameter(ParameterSetName="Platform")]
+		[Parameter(ParameterSetName="Proxy")]
+		[VMware.VimAutomation.ViCore.Types.V1.Inventory.VIContainer]$Location,
+
+		[Parameter(ParameterSetName="Platform")]
+		[Parameter(ParameterSetName="Proxy")]
+		[VMware.VimAutomation.ViCore.Types.V1.DatastoreManagement.Datastore]$Datastore,
+
+		[Parameter(Mandatory=$true,ParameterSetName="Platform")]
+		[Parameter(Mandatory=$true,ParameterSetName="Proxy")]
+		[ValidateSet("Thick", "Thick2GB", "Thin", "Thin2GB", "EagerZeroedThick")]
+		[String]$DiskFormat = "Thin",
+
+		# Networking
+		[Parameter(Mandatory=$true,ParameterSetName="Platform")]
+		[Parameter(Mandatory=$true,ParameterSetName="Proxy")]
+		[String]$Network,
+
+		[Parameter(Mandatory=$true,ParameterSetName="Platform")]
+		[Parameter(Mandatory=$true,ParameterSetName="Proxy")]
+		[ValidateScript( {$_ -match [IPAddress]$_ })]
+		[String]$IPAddress,
+
+		[Parameter(ParameterSetName="Platform")]
+		[Parameter(ParameterSetName="Proxy")]
+		[String]$SubnetMask = "255.255.255.0",
+
+		[Parameter(ParameterSetName="Platform")]
+		[Parameter(ParameterSetName="Proxy")]
+		[ValidateScript( {$_ -match [IPAddress]$_ })]
+		[String]$Gateway,
+
+		[Parameter(Mandatory=$true,ParameterSetName="Platform")]
+		[Parameter(Mandatory=$true,ParameterSetName="Proxy")]
+		[ValidateCount(1,2)]
+		[ValidateScript( {$_ -match [IPAddress]$_ })]
+		[String[]]$DnsServers,
+
+		[Parameter(ParameterSetName="Platform")]
+		[Parameter(ParameterSetName="Proxy")]
+		[String]$Domain,
+
+		[Parameter(ParameterSetName="Platform")]
+		[Parameter(ParameterSetName="Proxy")]
+		[bool]$ValidateDns = $true,
+
+		[Parameter(ParameterSetName="Platform")]
+		[Parameter(ParameterSetName="Proxy")]
+		[ValidateCount(1, 4)]
+		[String[]]$NTPServers = @("0.north-america.pool.ntp.org", "1.north-america.pool.ntp.org"),
+
+		# Proxy Values
+		[Parameter(ParameterSetName="Platform")]
+		[Parameter(ParameterSetName="Proxy")]
+		[ValidateScript( {$_ -match [IPAddress]$_ })]
+		[String]$ProxyIP,
+		
+		[Parameter(ParameterSetName="Platform")]
+		[Parameter(ParameterSetName="Proxy")]
+		[String]$ProxyPort,
+		
+		[Parameter(Mandatory=$true,ParameterSetName="Proxy")]
+		[String]$ProxySharedSecret,
+
+		# Lifecycle Parameters
+		[Parameter(ParameterSetName="Platform")]
+		[Parameter(ParameterSetName="Proxy")]
+		[Switch]$PowerOn,
+
+		[Parameter(ParameterSetName="Platform")]
+		[Parameter(ParameterSetName="Proxy")]
+		[Switch]$AllowClobber = $false
+	)
+
+	Function New-Configuration {
+		# Setting the name of the function and invoking opening verbose logging message
+		Write-Verbose -Message (Get-FormattedMessage -Message "$($MyInvocation.MyCommand) Started execution")
+
+		$Status = "Configuring Appliance Values"
+		Write-Progress -Activity $Activity -Status $Status -CurrentOperation "Extracting OVF Template"
+		$ovfconfig = Get-OvfConfiguration -OvF $OVFPath.FullName
+		if ($ovfconfig) {
+			# Setting Basics Up
+			Write-Progress -Activity $Activity -Status $Status -CurrentOperation "Configuring Basic Values"
+			$ovfconfig.DeploymentOption.value = $DeploymentSize.toLower(); # Value for the deployment size
+			if ($AllowHealthTelemetry) { $ovfconfig.Common.Health_Telemetry_Push.value = $true } # Enabling if the Health Telemetry switch is passed in
+
+			# Setting Networking Values
+			Write-Progress -Activity $Activity -Status $Status -CurrentOperation "Assigning Networking Values"
+
+			# Network Backing; the code property seems to change with each release, so making this particular bit dynamic
+			$NetworkMapping = (Get-Member -InputObject $ovfconfig.NetworkMapping -MemberType "CodeProperty").Name
+			$ovfconfig.NetworkMapping.$NetworkMapping.value = $Network
+
+			# IP Networking
+			$ovfconfig.Common.IP_Address.value = $IPAddress
+			$ovfconfig.Common.Netmask.value = $SubnetMask
+			$ovfconfig.Common.Default_Gateway.value = $Gateway
+			$ovfconfig.Common.DNS.value = $DnsServers -join ","
+			$ovfconfig.Common.Domain_Search.value = 
+			$ovfconfig.Common.NTP.value = $NTPServers -join ","
+			$ovfconfig.Common.Web_Proxy_IP.value = $ProxyIP
+			$ovfconfig.Common.Web_Proxy_Port.value = $ProxyPort
+            if ($Type -eq "Proxy") { $ovfconfig.Common.Proxy_Shared_Secret.value = $ProxySharedSecret }
+
+            # Verbose logging passthrough
+            Write-OVFValues -ovfconfig $ovfconfig -Type "Verbose" -Verbose:$VerbosePreference
+
+			# Returning the OVF Configuration to the function
+			$ovfconfig
+		}
+
+		else { throw "$($invalidFile) $($OVFPath)" }
+
+		# Verbose logging output to finish things off
+		Write-Verbose -Message (Get-FormattedMessage -Message "$($MyInvocation.MyCommand) Finished execution")
+	}
+
+	# Workflow to provision the NSX-V Virtual Appliance
+	try {
+		$Activity = "Deploying a new vRealize Network Insight appliance"
+		
+		# Validating Components
+        Confirm-VM -Name $Name -AllowClobber $AllowClobber
+        $VMHost = Confirm-VMHost -VMHost $VMHost -Location $Location -Verbose:$VerbosePreference
+        Confirm-BackingNetwork -Network $Network -VMHost $VMHost -Verbose:$VerbosePreference
+		$sGateway = @{
+			IPAddress = $IPAddress
+			FourthOctet = $FourthOctet
+			SubnetMask = $SubnetMask
+			Gateway = $Gateway
+			Verbose = $VerbosePreference
+		}
+		$Gateway = Set-DefaultGateway @sGateway
+		if ($PsCmdlet.ParameterSetName -eq "Static" -and $ValidateDns -eq $true) {
+			# Adding all of the required parameters to validate DNS things
+			$validate = @{
+				Name       = $Name
+				Domain     = $Domain
+				IPAddress  = $IPAddress
+				DnsServers = $DnsServers
+				FQDN       = $FQDN
+				ValidateDns = $ValidateDns
+				Verbose    = $VerbosePreference
+			}
+
+			# Confirming DNS Settings
+			$FQDN = Confirm-DNS @validate
+		}
+
+		# Configuring the OVF Template and deploying the appliance
+		Write-Host $FQDN
+		$ovfconfig = New-Configuration
+		if ($ovfconfig) {
+			if ($PsCmdlet.ShouldProcess($OVFPath.FullName, "Import-Appliance")) {
+				$sImpApp = @{
+					OVFPath = $OVFPath.FullName
+					ovfconfig = $ovfconfig
+					Name = $Name
+					VMHost = $VMHost
+					InventoryLocation = $InventoryLocation
+					Location = $Location
+					Datastore = $Datastore
+					DiskStorageFormat = $DiskFormat
+					Verbose = $VerbosePreference
+				}
+				Import-Appliance @sImpApp
+			}
+
+			else { 
+				# Logging out the OVF Configuration values if -WhatIf is invoked
+				if ($VerbosePreference -eq "SilentlyContinue") { Write-OVFValues -ovfconfig $ovfconfig -Type "Standard" }
+			}
+		}
+		
+		else { throw $noOvfConfiguration }
+	}
+
+	catch { Write-Error $_ }
+}
+
+# Adding aliases and exporting this funtion when the module gets loaded
+New-Alias -Value New-vRealizeNetworkInsightAppliance -Name New-vRNI
+#New-Alias -Value "New-vRealizeNetworkInsightAppliance -Type Platform" -Name New-vRNIPlatform
+#New-Alias -Value "New-vRealizeNetworkInsightAppliance -Type Proxy" -Name New-vRNIProxy
+#Export-ModuleMember -Function New-vRealizeNetworkInsightAppliance -Alias @("New-VRNI","New-vRNIPlatform","New-vRNIProxy")
+Export-ModuleMember -Function New-vRealizeNetworkInsightAppliance -Alias @("New-VRNI")